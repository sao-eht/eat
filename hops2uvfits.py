#hops2uvfits.py

#take data from all fringe files in a directory and put them in a uvfits file

 
import numpy as np
import mk4 # part of recent HOPS install, need HOPS ENV variables
import datetime
import ctypes
import astropy.io.fits as fits
from argparse import Namespace
import glob
import os, sys
import eat.hops.util
from eat.io import util
from eat.plots import util as putil
from astropy.time import Time
import numpy.matlib

# For Andrew:
DATADIR_DEFAULT = '/home/achael/EHT/hops/data/3554/' #/098-0924/'

# For Katie
#DATADIR_DEFAULT = '/Users/klbouman/Downloads/newscans/apr2017s/3601' #3600' #'/Users/klbouman/Downloads/apr2017s/3597' #3598_orig' #'../3554/'# /098-0916/'
# source hops.bash in /Users/klbouman/Research/vlbi_imaging/software/hops/build
# run this from /Users/klbouman/Research/vlbi_imaging/software/hops/eat

#reference date 
RDATE = '2000-01-01T00:00:00.0'
RDATE_JD = Time(RDATE, format='isot', scale='utc').jd
RDATE_GSTIA0 = Time(RDATE, format='isot', scale='utc').sidereal_time('apparent','greenwich').degree
RDATE_DEGPERDY = 360.9856 # TODO for jan 1 2000

# decimal precision for the scan start & stop times (fractional day)
<<<<<<< HEAD
ROUND_SCAN_INT = 7
=======
ROUND_SCAN_INT = 6
>>>>>>> 19c6c416

#conversion factors and data types
MHZ2HZ = 1e6
RADPERARCSEC = (np.pi / 180.) / 3600.
BLTYPE = [('time','f8'),('t1','a32'),('t2','a32')]
DTARR = [('site', 'a32'), ('x','f8'), ('y','f8'), ('z','f8')]

DTPOL = [('time','f8'),('freq','f8'),('tint','f8'),
            ('t1','a32'),('t2','a32'),
            ('u','f8'),('v','f8'),
            ('rr','c16'),('ll','c16'),('rl','c16'),('lr','c16'),
            ('rrweight','f8'),('llweight','f8'),('rlweight','f8'),('lrweight','f8')]
EP = 1.e-5
CORRCOEFF = 10000.0

station_dic = {'ALMA':'AA', 'APEX':'AP', 'SMTO':'AZ', 'JCMT':'JC', 'LMT':'LM', 'PICOVEL':'PV', 'SMAP':'SM', 'SMAR':'SR'}

#######################################################################
##########################  Load/Save FUNCTIONS #######################
####################################################################### 
def convert_bl_fringefiles(datadir=DATADIR_DEFAULT, rot_rate=False, rot_delay=False):

    baselineNames = []
    for filename in glob.glob(datadir + '*'):
        # remove type 1 and 3 files
        #if ".." not in filename:
        if os.path.basename(filename).count('.')==3:
            baselineNames.append(os.path.basename(filename).split(os.extsep)[0])

    baselineNames = set(baselineNames)
        
    ##########################  LOAD DATA ##########################
    for baselineName in baselineNames:
        nap = 0
        nchan = 0
        nsubchan = 1
        nstokes= 4
        first_pass_flag = True

        #TODO will currently create an empty uvfits file for every non hops file not caught here
        #TODO make eat throw errors if its reading something that's not a fringe file
        if baselineName.split("_")[-1] == "bl":
            continue
        if baselineName.split("_")[-1] == "merged":
            continue
        try:
            if baselineName.split("_")[-2] == "hops":
                continue
        except IndexError: pass
        
        # remove type 3 files containing model spline coefficients, phasecal data, state count information, and tape error statistics
        #if len(baselineName)==1:
        #    continue
        
        # remove auto correlations 
        if baselineName[0] == baselineName[1]:
            continue

        #print "Making uvfits for baseline: ", baselineName        
        for filename in glob.glob(datadir + baselineName + '*'):
            
            # remove type 1 and 2 files and uvfits files with the same basename
            if filename.split(os.extsep)[-1] == "uvfits" or os.path.basename(filename).count('.')!=3:
                continue
                
            #print "reading hops fringe file: ", filename
            a = mk4.mk4fringe(filename)
            b = eat.hops.util.getfringefile(a)

            if first_pass_flag: #some info we get only once per baseline


                ##########################  SOURCE INFO ##########################
                # name of the source
                srcname = b.t201[0].source

                # get the ra
                ra_hrs = b.t201[0].coord.ra_hrs
                ra_min = b.t201[0].coord.ra_mins
                ra_sec = b.t201[0].coord.ra_secs

                # get the dec
                dec_degs = b.t201[0].coord.dec_degs
                dec_mins = b.t201[0].coord.dec_mins
                dec_secs = b.t201[0].coord.dec_secs

                ra =  ra_hrs+ra_min/60.+ra_sec/3600.
                dec = np.sign(dec_degs)*(np.abs(dec_degs)+(dec_mins/60.+dec_secs/3600.))

                ########################## OBSERVATION INFO ########################
                ref_freq_hops = b.t205.contents.ref_freq * MHZ2HZ # refrence frequency for all channels
                nchan = b.n212 # number of channels
                nap = b.t212[0].contents.nap # number of data points

                # observation time
#                obs_year = b.t205.contents.start.year
#                obs_day = b.t205.contents.start.day
#                obs_minute = b.t205.contents.start.minute
#                obs_second =  b.t205.contents.start.second

                # get the fixed integration time
                #TODO is this right?
                totaltime  = (eat.hops.util.mk4time(b.t205.contents.stop) - eat.hops.util.mk4time(b.t205.contents.start)).total_seconds()
                inttime_fixed = totaltime/nap

                ##########################  ANTENNA INFO ##########################
                # names of antennas
                ant1 = b.t202.contents.ref_name # antenna 1 name
                ant2 = b.t202.contents.rem_name # anetnna 2 name
                
                # change names to match with aips
                if ant1 in station_dic:
                    ant1 = station_dic[ant1]
                if ant2 in station_dic:
                    ant2 = station_dic[ant2]
                
                baselineName = b.t202.contents.baseline # first one is ref antenna second one is rem

                # x, y, z coordinate of antenna 1
                ant1_x = b.t202.contents.ref_xpos # meters
                ant1_y = b.t202.contents.ref_ypos # meters
                ant1_z = b.t202.contents.ref_zpos # meters

                # x, y, z coordinate of antenna 2
                ant2_x = b.t202.contents.rem_xpos # meters
                ant2_y = b.t202.contents.rem_ypos # meters
                ant2_z = b.t202.contents.rem_zpos # meters

                # get the elevation for opacity estimate
                ant1_elevation = b.t202.contents.ref_elev # degrees
                ant2_elevation = b.t202.contents.rem_elev # degrees

                antennas = {} # WARNING: DO NOT REINITLIIZE THIS IF WE LOOP OVER FILES
                xyz = []
                antnames = []
                antnums = []

                if ant1 not in antennas.keys():
                    antennas[ant1] = len(antennas.keys()) + 1
                    xyz.append([ant1_x, ant1_y, ant1_z]) #warning: do not take this out of the if statement with setting the key of the dictionary
                    antnames.append(ant1)
                    antnums.append(antennas[ant1])

                if ant2 not in antennas.keys():
                    antennas[ant2] = len(antennas.keys()) + 1
                    xyz.append([ant2_x, ant2_y, ant2_z]) #warning: do not take this out of the if statement with setting the key of the dictionary
                    antnames.append(ant2)
                    antnums.append(antennas[ant2])

                xyz = np.array(xyz)
                antnames = np.array(antnames)
                antnums = np.array(antnums)
                
                ##########################  MEASUREMENT INFO #########################
                #TODO - need u & v coordinates 

                u_static = (1./RADPERARCSEC) * b.t202.contents.u  #Fringes/arcsec E-W 1GHz
                v_static = (1./RADPERARCSEC) * b.t202.contents.v  #Fringes/arcsec N-S 1GHz
                #print ant1,ant2, u_static/1.e9, v_static/1.e9, np.sqrt(u_static**2 + v_static**2)/1.e9

                outdat = np.zeros((nap, 1, 1, nchan, nsubchan, nstokes, 3))
                outdat[:,:,:,:,:,:,2] = -1.0 

                # this is a static u/v. we will want to change it with the real time later
                u = u_static * np.ones(outdat.shape[0])
                v = v_static * np.ones(outdat.shape[0])
                w = np.zeros(outdat.shape[0])

                ndat = outdat.shape[0]
                numberofchannels = outdat.shape[4]

                # we believe that this ordeirng of bl has to be the same as the ordering/conjugation in the data
                if antennas[ant1] < antennas[ant2]:
                    bls = (256*antennas[ant1] + antennas[ant2]) * np.ones(outdat.shape[0])
                else:
                    bls = (256*antennas[ant2] + antennas[ant1]) * np.ones(outdat.shape[0])

                ################### ONLY LOAD ONCE ###################################
                first_pass_flag = False


            # loop through channels and get the frequency, polarization, id, and bandwidth
            # get the channel information
            clabel = [q.ffit_chan_id for q in b.t205.contents.ffit_chan[:nchan]]
            cidx = [q.channels[0] for q in b.t205.contents.ffit_chan[:nchan]]
            cinfo = [b.t203[0].channels[i] for i in cidx]

            # TODO CHECK THIS IS THE SAME THROUGHOUT THE LOOP EXCEPT CHANNEL POL
            channel_freq_ant1 = np.zeros([len(cinfo)])
            channel_freq_ant2 = np.zeros([len(cinfo)])
            channel_pol_ant1 = []
            channel_pol_ant2 = []
            channel_id_ant1 = []
            channel_id_ant2 = []
            channel_bw_ant1 = np.zeros([len(cinfo)])
            channel_bw_ant2 = np.zeros([len(cinfo)])
            count = 0

            for ch in cinfo:
                # frequency of the channel (in Hz)
                channel_freq_ant1[count] = ch.ref_freq
                channel_freq_ant2[count] = ch.rem_freq

                # bandwidth of the channel (in Hz) - mutliply by 0.5 because it is the sample_rate
                channel_bw_ant1[count] = 0.5*eat.hops.util.short2int(ch.sample_rate)
                channel_bw_ant2[count] = 0.5*eat.hops.util.short2int(ch.sample_rate)
                
                # the polarization 'L' or 'R'
                channel_pol_ant1.append(ch.refpol)
                channel_pol_ant2.append(ch.rempol)

                # the channel id
                channel_id_ant1.append(ch.ref_chan_id)
                channel_id_ant2.append(ch.rem_chan_id)
                count = count + 1

            channel_pol_ant1 = np.array(channel_pol_ant1)
            channel_id_ant1= np.array(channel_id_ant1)
            channel_pol_ant2 = np.array(channel_pol_ant2)
            channel_id_ant2= np.array(channel_id_ant2)
        
            if len(set(channel_bw_ant1)) != 1:
                print channel_bw_ant1
                raise Exception('the channels on this baseline have different bandwidths')
            #if channel_freq_ant1[0] != ref_freq_hops:
            #    pass
            #    #print 'warning: channel 1 != ref_freq'
            
            
            if len(set(np.diff(channel_freq_ant1)))>1:
                raise Exception('the spacing between the channels is different')
            else:
                channel_spacing = channel_freq_ant1[1] - channel_freq_ant1[0]
            
            channel_bw = channel_bw_ant1[0]
            channel1_freq = channel_freq_ant1[0]
            nsta = len(antennas)
            bw = channel_bw*numberofchannels
            
            
            #print 'ERROR: REMOVE THIS!'
            #channel_bw = channel_spacing
            
            # the proportion of data used to generate each measurement.
            weights = np.zeros([nchan,nap])
            for i in range(0,nchan):
                for j in range(0,nap):
                    weights[i,j] = b.t212[i].contents.data[j].weight

            # the integration time for each measurement
            inttime = inttime_fixed*weights
            tints = np.mean(inttime,axis=0)
            mjd_start = Time(eat.hops.util.mk4time(b.t205.contents.start)).mjd #fractional mjd of start time
            mjd_stop = Time(eat.hops.util.mk4time(b.t205.contents.stop)).mjd #fractional mjd of start time
            jd_start = 2400000.5 + mjd_start
            jd_stop = 2400000.5 + mjd_stop

            jds = (2400000.5 + np.floor(mjd_start)) * np.ones(len(outdat))
            obsseconds = np.arange(0, len(outdat)*inttime_fixed, inttime_fixed )
            fractimes = (mjd_start - np.floor(mjd_start)) + ( obsseconds / 86400.)
            jds = jds + fractimes
            
            #print filename
            #print len(outdat)*inttime_fixed, (np.max(fractimes) - np.min(fractimes)) * 3600 * 24, (np.max(jds) - np.min(jds)) * 3600 * 24

            # get the complex visibilities
            visibilities = eat.hops.util.pop212(a)
            if antennas[ant2] < antennas[ant1]:
                visibilities =  visibilities.conj()

            amplitude = b.t208[0].amplitude * 10000.
            #amplitude = np.abs(np.mean(visibilities))
            #print 'WARNING: the coherent average is currently off by 4 orders of magnitude - check it!'
        
            snr = b.t208[0].snr
            if snr==0.0:
                sigma_ind = -1 * np.ones(weights.shape)
            else:
                sigma_full = amplitude/snr
                sigma_ind = sigma_full * np.sqrt( np.sum(weights) / weights )
                recover_snr = np.abs(np.mean(visibilities)) / np.sqrt(np.mean(sigma_ind**2)/np.prod(sigma_ind.shape))

            ##########################  to uvfits style visibility table #################
            #TODO what is visweight ??
            delay = b.t208[0].resid_mbd * 1e-6 # delay in sec
            rate = b.t208[0].resid_rate * 1e-6 # rate in sec/sec^2
            centertime = (eat.hops.util.mk4time(b.t205[0].utc_central) - eat.hops.util.mk4time(b.t205.contents.start)).total_seconds()
            

            shift = np.zeros((nchan, nap))
            
            if rot_rate:
                rate_mtx = ref_freq_hops*(np.matlib.repmat( ( inttime_fixed * np.arange(nap) ).reshape(1,nap), nchan, 1 ) - centertime)
                shift = shift + (2 * np.pi *  rate * rate_mtx )
            
                
            if rot_delay:
                fedge = np.array([ ch.ref_freq_hops for ch in cinfo])
                flip = np.array([-1 if ch.refsb == 'L' else 1 for ch in cinfo])
                dfvec = fedge + 0.5*flip*np.array([0.5 * short2int(ch.sample_rate) for ch in cinfo]) - ref_freq_hops
                delay_mtx = np.matlib.repmat( dfvec.reshape(dfvec.shape[0], 1), 1, nap )
                shift = shift + (2 * np.pi *  delay * delay_mtx )


            for i in xrange(nchan):
                
                visweight = 1.0 / (sigma_ind[i,:]**2)
                # set it to 0 if the snr is 0
                visweight[sigma_ind[i,:] == -1 ] = 0.0 
                
                vis_i = visibilities[:,i]
                vis_i = vis_i * np.exp( 1j * shift[i,:] )
                
                # account for the correlation coefficient
                vis_i = vis_i / CORRCOEFF
                visweight = visweight * (CORRCOEFF**2)
                
                #visweight = inttime[i,:] * channel_bw_ant1[i] #TODO: WHAT WERE WE DOING?
                if channel_pol_ant1[i]=='R' and channel_pol_ant2[i]=='R':
                    outdat[:,0,0,i,0,0,0] = np.real(vis_i) 
                    outdat[:,0,0,i,0,0,1] = np.imag(vis_i)
                    outdat[:,0,0,i,0,0,2] = visweight 
                if channel_pol_ant1[i]=='L' and channel_pol_ant2[i]=='L':
                    outdat[:,0,0,i,0,1,0] = np.real(vis_i)
                    outdat[:,0,0,i,0,1,1] = np.imag(vis_i)
                    outdat[:,0,0,i,0,1,2] = visweight 
                if channel_pol_ant1[i]=='R' and channel_pol_ant2[i]=='L':
                    outdat[:,0,0,i,0,2,0] = np.real(vis_i)
                    outdat[:,0,0,i,0,2,1] = np.imag(vis_i)
                    outdat[:,0,0,i,0,2,2] = visweight
                if channel_pol_ant1[i]=='L' and channel_pol_ant2[i]=='R':
                    outdat[:,0,0,i,0,3,0] = np.real(vis_i)
                    outdat[:,0,0,i,0,3,1] = np.imag(vis_i)
                    outdat[:,0,0,i,0,3,2] = visweight

            print "     ", baselineName, ant1, ant2, ":",channel_pol_ant1[-1], channel_pol_ant2[-1]

        ##########################  save baseline uvfits file ############################
        

        # pack data
        obs_info = (srcname, ra, dec, ref_freq_hops, channel_bw, channel_spacing, channel1_freq, nchan)
        scan_info = np.array([[jd_start, jd_stop]]) # single scan info -- in JD!!
        antenna_info = (antnames, antnums, xyz)
        rg_params = (u,v,bls,jds, tints)
        fname= datadir + baselineName + '_hops_bl.uvfits'
        #print "Saving baseline uvfits file: ", fname 
        save_uvfits(obs_info, antenna_info, scan_info, rg_params, outdat, fname)


def load_hops_uvfits(filename):
    """Load uvfits data from a uvfits file.
    """
        
    # Read the uvfits file
    hdulist = fits.open(filename)
    header = hdulist[0].header
    data = hdulist[0].data
    
    # Load the telescope array data
    tnames = hdulist['AIPS AN'].data['ANNAME']
    tnums = hdulist['AIPS AN'].data['NOSTA'] - 1
    xyz = hdulist['AIPS AN'].data['STABXYZ']
    antenna_info = (tnames, tnums, xyz)

    # Load the various header parameters
    ra = header['OBSRA'] * 12./180.
    dec = header['OBSDEC']   
    src = header['OBJECT']
    
    rf = hdulist['AIPS AN'].header['FREQ']  
    
    if header['CTYPE4'] == 'FREQ':
        ch1_freq = header['CRVAL4']  
        ch_bw = header['CDELT4']
    else: raise Exception('Cannot find observing frequency/bandwidth!')
        
    if header['CTYPE5'] == 'IF':
        nchan = header['NAXIS5']
    else: raise Exception('Cannot find number of channels!')
    
    num_ifs = len(hdulist['AIPS FQ'].data['IF FREQ'][0])
    if (num_ifs>1):
        ch_spacing = hdulist['AIPS FQ'].data['IF FREQ'][0][1] - hdulist['AIPS FQ'].data['IF FREQ'][0][0]
    else: raise Exception('Cannot find uvfits channel spacing in AIPS FREQ table!')
        
    obs_info = (src, ra, dec, rf, ch_bw, ch_spacing, ch1_freq, nchan)

    # Load the random group parameters and the visibility data
    u = data['UU---SIN'] * rf     # Convert uv in lightsec to lambda by multiplying by rf
    v = data['VV---SIN'] * rf  
    baselines = data['BASELINE']  
    jds = data['DATE'].astype('d') + data['_DATE'].astype('d')
    tints = data['INTTIM']       
    obsdata = data['DATA']
        
    rg_params = (u,v,baselines,jds, tints)
    
    # load the scan information
    refdate_str = hdulist['AIPS AN'].header['RDATE'] # in iso
    refdate = Time(refdate_str, format='isot', scale='utc').jd
    scan_starts = hdulist['AIPS NX'].data['TIME'] #in days since reference date
    scan_durs = hdulist['AIPS NX'].data['TIME INTERVAL']
    scan_info = []
    for kk in range(len(scan_starts)):
        #ANDREW TODO precision??
        scan_start = scan_starts[kk]
        scan_dur = scan_durs[kk]
        scan_info.append([scan_start - 0.5*scan_dur + refdate, 
                          scan_start + 0.5*scan_dur + refdate])
    scan_info = np.array(scan_info)

    return (obs_info, antenna_info, scan_info, rg_params, obsdata)

def load_and_convert_hops_uvfits(filename):
    """Load uvfits data from a uvfits file.
       Convert data to a format similar to ehtim format for easier merging
    """
        
    # Load the uvfits file using load_hops_uvfits
    alldata = load_hops_uvfits(filename)
    obs_info = alldata[0]
    antenna_info = alldata[1]
    scan_info = alldata[2]
    rg_params = alldata[3]
    obsdata =  alldata[4]

    # get the various header parameters
    # TODO!! GET THE CHANNEL SPACING FROM HEADER
    (src, ra, dec, rf, ch_bw, ch_spacing, ch1_freq, nchan) = obs_info

    # put the array data in a telescope array
    (tnames,tnums,xyz) = antenna_info
    tarr = [np.array((tnames[i], xyz[i][0], xyz[i][1], xyz[i][2]),
            dtype=DTARR) for i in range(len(tnames))]
    tarr = np.array(tarr)
    
    # put the random group data and vis data into a data array  
    # Convert uv in lightsec to lambda by multiplying by rf
    u = rg_params[0]
    v = rg_params[1]

    # Sites - add names
    baseline = rg_params[2]
    t1 = baseline.astype(int)/256
    t2 = baseline.astype(int) - t1*256
    t1 = t1 - 1
    t2 = t2 - 1
    #scopes_num = np.sort(list(set(np.hstack((t1,t2)))))
    t1 = np.array([tarr[i]['site'] for i in t1])
    t2 = np.array([tarr[i]['site'] for i in t2])

    # Obs Times
    jds = rg_params[3]
    mjd = int(np.min(jds)-2400000.5)
    times = (jds - 2400000.5 - mjd) * 24.0

    # Integration times
    tints = rg_params[4]
                        
    # Get vis data
    rr = obsdata[:,0,0,:,0,0,0] + 1j*obsdata[:,0,0,:,0,0,1]
    ll = obsdata[:,0,0,:,0,1,0] + 1j*obsdata[:,0,0,:,0,1,1]
    rl = obsdata[:,0,0,:,0,2,0] + 1j*obsdata[:,0,0,:,0,2,1]
    lr = obsdata[:,0,0,:,0,3,0] + 1j*obsdata[:,0,0,:,0,3,1]

    rrweight = obsdata[:,0,0,:,0,0,2]
    llweight = obsdata[:,0,0,:,0,1,2]
    rlweight = obsdata[:,0,0,:,0,2,2]
    lrweight = obsdata[:,0,0,:,0,3,2]
    #mask = ((rrweight >= 0) + (llweight >= 0) + (rlweight >= 0) + (lrweight >= 0))     # Mask to screen bad data

    # Make a datatable
    #TODO check jd not cut off by precision
    datatable = []
    for i in xrange(len(jds)):
        for j in xrange(nchan):
            freq = j*ch_spacing + ch1_freq
            datatable.append(np.array(
                             (jds[i], freq, tints[i], 
                              t1[i], t2[i],
                              u[i], v[i],
                              rr[i,j], ll[i,j], rl[i,j], lr[i,j],
                              rrweight[i,j], llweight[i,j], rlweight[i,j], lrweight[i,j]), dtype=DTPOL
                             )
                            )
    datatable = np.array(datatable)
    
    params = (src, ra, dec, rf, ch_bw, ch_spacing, ch1_freq, nchan)
    
    #!AC TODO get calibration flags from uvfits?
    return (params, scan_info, tarr, datatable)

def merge_hops_uvfits(fitsFiles):

    """load and merge all uvfits files in a data directory
    """

    nsubchan = 1
    nstokes = 4

    param_list = []
    tarr_list = []
    datatable_list = []
    firstfreq_list = []
    lastfreq_list = []
    scan_list = []

    # Collect all the 
    for fitsFile in fitsFiles:
        fname=  fitsFile

        #print "read baseline uvfits file: ", fname 
        out = load_and_convert_hops_uvfits(fname)
        
        param_list.append(out[0])
        scan_list.append(out[1])
        tarr_list.append(out[2])
        datatable_list.append(out[3])
        firstfreq_list.append(np.min(out[3]['freq']))
        lastfreq_list.append(np.max(out[3]['freq']))

    # Check that observation parameters are all the same
    if (len(set([param[0] for param in param_list]) ) >1 ):
        raise Exception('sources not the same!')
    else:
        src = param_list[0][0]

    if (len(set([param[1] for param in param_list]) )>1):
        raise Exception('ra not the same!') 
    else:
        ra = param_list[0][1]

    if (len(set([param[2] for param in param_list]) )>1):
        raise Exception('dec not the same!') 
    else:
        dec = param_list[0][2]

    # NOTE: ref_freq should be equal to the first channel's freq but if the channels are not 
    # aligned on every baseline the ref_freqs wont be the same
    if (len(set([param[3] for param in param_list]) )>1):
        print [param[3] for param in param_list]
        raise Exception('rf not the same!') 
    else:
        ref_freq = param_list[0][3]
    
    if (len(set([param[4] for param in param_list]) )>1):
        raise Exception('channel bandwidth not the same!') 
    else:
        ch_bw = float(param_list[0][4])
    
    if (len(set([param[5] for param in param_list]) )>1):
        raise Exception('channel spacings not the same in merge!') 
    else:
        ch_spacing = float(param_list[0][5])
    

    # Merge bands -- find the channel 1 frequency and number of channels
    firstfreq_min = np.min(np.array(firstfreq_list))
    lastfreq_max = np.max(np.array(lastfreq_list))
    
    for i in range(len(firstfreq_list)):
        diff = (firstfreq_list[i] - firstfreq_min)/ch_spacing
        if (np.abs(diff - np.round(diff)) > EP):
            raise Exception('all channels not aligned!')

    nchan = (lastfreq_max - firstfreq_min)/ch_spacing + 1
    if (np.abs(nchan - np.round(nchan)) > EP):
        raise Exception('channel number not an integer!')
    nchan = int(np.round(nchan))
    ch1_freq = firstfreq_min
        
    if not (ch1_freq in [param[6] for param in param_list]):
        raise Exception('ch1_freq determined from merging ehtim style datatable not in any read uvfits header!')

    #print nchan, [param[7] for param in param_list]
    #if not (nchan in [param[7] for param in param_list]):
    #    raise Exception('nchan determined from merging ehtim style datatable not in any read uvfits header!')

    obs_info = (src, ra, dec, ref_freq, ch_bw, ch_spacing, ch1_freq, nchan)

    print "# baseline files: ", len(fitsFiles)
    print "source: ", src
    print "ra: ", ra
    print "dec: ", dec
    print "ch1 freq: ", ch1_freq/1.e9, "GHz"
    print "ref freq: ", ref_freq/1.e9, "GHz"
    print "# channels: ", nchan

    #print "Merging data ... "

    # Merge scans
    scan_info = np.vstack(scan_list)
    scan_info = np.vstack({tuple(np.round(row,decimals=ROUND_SCAN_INT)) for row in scan_info}) 
    scan_info = np.sort(scan_info, axis=0)

    start_time_last = 0.
<<<<<<< HEAD
    end_time_last = 0.
    scan_info2 = []
    for scan in scan_info:
        start_time =  scan[0]
        end_time =  scan[1]

        #ANDREW TODO -- get rid of cases with different scan lengths?
        if end_time<=end_time_last:
            continue
        elif start_time==start_time_last:
            continue

        scan_info2.append(scan)
        
        end_time_last = end_time
        start_time_last = start_time
    scan_info = np.array(scan_info2)
=======
#     for scan in scan_info:
#         end_time =  scan[1]
#         if start_time_last > end_time:
#             raise Exception("Overlapping Scans in Merge!!!")
#         start_time_last = scan[0]

    print scan_info
>>>>>>> 19c6c416

    # merge telescope arrays
    tarr_merge = np.hstack(tarr_list)
    _, idx = np.unique(tarr_merge, return_index=True)  
    tarr_merge = tarr_merge[idx]

    if len(tarr_merge) != len(set(tarr_merge['site'])):
        raise Exception('same name telescopes have different coords!')
    tkeys = {tarr_merge[i]['site']: i for i in range(len(tarr_merge))}
    
    tnames = tarr_merge['site']
    tnums = np.arange(1, len(tarr_merge) + 1)
    xyz = np.array([[tarr_merge[i]['x'],tarr_merge[i]['y'],tarr_merge[i]['z']] for i in np.arange(len(tarr_merge))])
    antenna_info = (tnames, tnums, xyz)
            
    # merge data table 
    datatable_merge = np.hstack(datatable_list)
    datatable_merge.sort(order=['time','t1'])

    #print 'SORT BY TIME!!!'
    bl_list = []
    for i in xrange(len(datatable_merge)):
        entry = datatable_merge[i]
        t1num = entry['t1']
        t2num = entry['t2']
        if tkeys[entry['t1']] > tkeys[entry['t2']]: # reorder telescopes if necessary
            #print entry['t1'], tkeys[entry['t1']], entry['t2'], tkeys[entry['t2']]
            entry['t1'] = t2num
            entry['t2'] = t1num
            entry['u'] = -entry['u']
            entry['v'] = -entry['v']
            entry['rr'] = np.conj(entry['rr'])
            entry['ll'] = np.conj(entry['ll'])
            entry['rl'] = np.conj(entry['rl'])
            entry['lr'] = np.conj(entry['lr'])
            datatable_merge[i] = entry
        bl_list.append(np.array((entry['time'],entry['t1'],entry['t2']),dtype=BLTYPE))
    
    # get unique time and baseline data
    unique_bl_list, unique_idx_anttime, idx_anttime = np.unique(bl_list, return_index=True, return_inverse=True) 
    _, unique_idx_freq, idx_freq = np.unique(datatable_merge['freq'], return_index=True, return_inverse=True) 
    nap = len(unique_idx_anttime)

    #random group params    
    u = datatable_merge['u'][unique_idx_anttime]
    v = datatable_merge['v'][unique_idx_anttime]
    jds = datatable_merge['time'][unique_idx_anttime]
    #TODO plus one correct?
    t1num = [tkeys[scope] + 1 for scope in datatable_merge['t1'][unique_idx_anttime]]
    t2num = [tkeys[scope] + 1 for scope in datatable_merge['t2'][unique_idx_anttime]]
    bls = 256*np.array(t1num) + np.array(t2num)
    tints = datatable_merge['tint'][unique_idx_anttime]
    rg_params = (u,v,bls,jds, tints)

    #merged uvfits format data table
    outdat = np.zeros((nap, 1, 1, nchan, nsubchan, nstokes, 3))
    outdat[:,:,:,:,:,:,2] = -1.0  
    
    vistypes = ['rr','ll','rl','lr']
    for i in xrange(len(datatable_merge)):
        row_freq_idx = idx_freq[i]
        row_dat_idx = idx_anttime[i]
        
        for j in range(len(vistypes)):
            outdat[row_dat_idx,0,0,row_freq_idx,0,j,0] = np.real(datatable_merge[i][vistypes[j]])
            outdat[row_dat_idx,0,0,row_freq_idx,0,j,1] = np.imag(datatable_merge[i][vistypes[j]])
            outdat[row_dat_idx,0,0,row_freq_idx,0,j,2] = datatable_merge[i][vistypes[j]+'weight']

    # return data for saving
    return (obs_info, antenna_info, scan_info, rg_params, outdat)
            
def save_uvfits(obs_info, antenna_info, scan_info, rg_params,  outdat, fname):   
    """save information already in uvfits format to uvfits file
    """

    # unpack data
    (src, ra, dec, ref_freq, ch_bw, ch_spacing, ch1_freq, nchan) = obs_info
    (antnames, antnums, xyz) = antenna_info
    nsta = len(antnames)
    bw = nchan*ch_bw

    (u,v,bls,jds, tints) =  rg_params
    if (len(u) != len(v) != len(bls) != len(jds) != len(tints) != len(outdat)):
        raise Exception("rg parameter shapes and data shape not consistent!")

    ndat = len(u)
    mjd = int(np.min(jds)-2400000.5)
    jd_start = (2400000.5 + mjd)
    fractimes = (jds - jd_start)
    jds_only = np.ones(ndat) * jd_start

    #print "timedur uvfits " , (np.max(jds) - np.min(jds)) * 3600 * 24, (np.max(fractimes) - np.min(fractimes)) * 3600 * 24
    nsubchan = 1
    nstokes = 4

    # Create new HDU
    hdulist = fits.HDUList()
    hdulist.append(fits.GroupsHDU())

    ##################### DATA TABLE ##################################################################################################
    # Data header 
    header = hdulist['PRIMARY'].header

    #mandatory
    header['OBJECT'] = src
    header['TELESCOP'] = 'ALMA' # !AC TODO Can we change this field?  
    header['INSTRUME'] = 'ALMA'
    header['BSCALE'] = 1.0
    header['BZERO'] = 0.0  
    header['BUNIT'] = 'JY'
    header['EQUINOX'] = 'J2000'
    header['ALTRPIX'] = 1.e0 

    #optional
    header['OBSRA'] = ra * 180./12.
    header['OBSDEC'] = dec
    header['MJD'] = float(mjd)
    #header['VELREF'] = 3 #TODO ??
    #header['DATE-OBS'] = ??
    #header['DATE-MAP'] = ??

    # DATA AXES #
    header['NAXIS'] = 7
    header['NAXIS1'] = 0

    # real, imag, weight
    header['CTYPE2'] = 'COMPLEX'
    header['NAXIS2'] = 3
    header['CRVAL2'] = 1.e0
    header['CDELT2'] = 1.e0
    header['CRPIX2'] = 1.e0
    header['CROTA2'] = 0.e0
    # RR, LL, RL, LR
    header['CTYPE3'] = 'STOKES'
    header['NAXIS3'] = nstokes
    header['CRVAL3'] = -1.e0 #corresponds to RR LL RL LR
    header['CDELT3'] = -1.e0
    header['CRPIX3'] = 1.e0
    header['CROTA3'] = 0.e0
    # frequencies
    header['CTYPE4'] = 'FREQ'
    header['NAXIS4'] = nsubchan
    header['CRPIX4'] = 1.e0
    header['CRVAL4'] = ch1_freq # is this the right ref freq? in Hz
    header['CDELT4'] = ch_bw
    header['CROTA4'] = 0.e0
    # frequencies
    header['CTYPE5'] = 'IF'
    header['NAXIS5'] = nchan
    header['CRPIX5'] = 1.e0
    header['CRVAL5'] = 1.e0 
    header['CDELT5'] = 1.e0
    header['CROTA5'] = 0.e0
    # RA
    header['CTYPE6'] = 'RA'
    header['NAXIS6'] = 1.e0
    header['CRPIX6'] = 1.e0
    header['CRVAL6'] = header['OBSRA']
    header['CDELT6'] = 1.e0
    header['CROTA6'] = 0.e0
    # DEC
    header['CTYPE7'] = 'DEC'
    header['NAXIS7'] = 1.e0
    header['CRPIX7'] = 1.e0
    header['CRVAL7'] = header['OBSDEC']
    header['CDELT7'] = 1.e0
    header['CROTA7'] = 0.e0
    
    ##RANDOM PARAMS##
    header['PTYPE1'] = 'UU---SIN'
    header['PSCAL1'] = 1/ref_freq
    header['PZERO1'] = 0.e0
    header['PTYPE2'] = 'VV---SIN'
    header['PSCAL2'] = 1.e0/ref_freq
    header['PZERO2'] = 0.e0
    header['PTYPE3'] = 'WW---SIN'
    header['PSCAL3'] = 1.e0/ref_freq
    header['PZERO3'] = 0.e0
    header['PTYPE4'] = 'BASELINE'
    header['PSCAL4'] = 1.e0
    header['PZERO4'] = 0.e0
    header['PTYPE5'] = 'DATE'
    header['PSCAL5'] = 1.e0
    header['PZERO5'] = 0.e0
    header['PTYPE6'] = 'DATE'
    header['PSCAL6'] = 1.e0
    header['PZERO6'] = 0.0
    header['PTYPE7'] = 'INTTIM'
    header['PSCAL7'] = 1.e0
    header['PZERO7'] = 0.e0
             
    # Save data
    pars = ['UU---SIN', 'VV---SIN', 'WW---SIN', 'BASELINE', 'DATE', 'DATE', 'INTTIM']
    x = fits.GroupData(outdat, parnames=pars, pardata=[u, v, np.zeros(ndat), np.array(bls).reshape(-1), jds_only, fractimes, tints], bitpix=-32)
 
    hdulist['PRIMARY'].data = x
    hdulist['PRIMARY'].header = header

    ####################### AIPS AN TABLE ###############################################################################################
    #Antenna Table entries
    col1 = fits.Column(name='ANNAME', format='8A', array=antnames)
    col2 = fits.Column(name='STABXYZ', format='3D', unit='METERS', array=xyz)
    col3= fits.Column(name='ORBPARM', format='0D', array=np.zeros(0))
    col4 = fits.Column(name='NOSTA', format='1J', array=antnums)
 
    #TODO get the actual information for these parameters for each station
    col5 = fits.Column(name='MNTSTA', format='1J', array=np.zeros(nsta)) #zero = alt-az
    col6 = fits.Column(name='STAXOF', format='1E', unit='METERS', array=np.zeros(nsta)) #zero = no axis  offset
    col7 = fits.Column(name='POLTYA', format='1A', array=np.array(['R' for i in range(nsta)], dtype='|S1')) #RCP 
    col8 = fits.Column(name='POLAA', format='1E', unit='DEGREES', array=np.zeros(nsta)) #feed orientation A
    col9 = fits.Column(name='POLCALA', format='2E', array=np.zeros((nsta,2))) #zero = no pol cal info TODO should have extra dim for nif
    col10 = fits.Column(name='POLTYB', format='1A', array=np.array(['L' for i in range(nsta)], dtype='|S1')) #LCP
    col11 = fits.Column(name='POLAB', format='1E', unit='DEGREES', array=90*np.ones(nsta)) #feed orientation A
    col12 = fits.Column(name='POLCALB', format='2E', array=np.zeros((nsta,2))) #zero = no pol cal info

    # create table
    tbhdu = fits.BinTableHDU.from_columns(fits.ColDefs([col1,col2,col3,col4,col5,col6,col7,col8,col9,col10,col11,col12]), name='AIPS AN')
    hdulist.append(tbhdu)

    # header information
    head = hdulist['AIPS AN'].header
    head['EXTVER'] = 1
    head['ARRAYX'] = 0.e0
    head['ARRAYY'] = 0.e0
    head['ARRAYZ'] = 0.e0

    head['RDATE'] = RDATE
    head['GSTIA0'] = RDATE_GSTIA0
    head['DEGPDY'] = RDATE_DEGPERDY
    head['FREQ']= ref_freq
    head['POLARX'] = 0.e0
    head['POLARY'] = 0.e0

    head['UT1UTC'] = 0.e0   #difference between UT1 and UTC ?
    head['DATUTC'] = 0.e0
    head['TIMESYS'] = 'UTC'

    head['ARRNAM'] = 'ALMA'  # TODO must be recognized by aips/casa
    head['XYZHAND'] = 'RIGHT'
    head['FRAME'] = '????'
    head['NUMORB'] = 0
    head['NO_IF'] = nchan
    head['NOPCAL'] = 0  #TODO add pol cal information
    head['POLTYPE'] = 'VLBI'
    head['FREQID'] = 1
    
    hdulist['AIPS AN'].header = head

    ##################### AIPS FQ TABLE #####################################################################################################
    # Convert types & columns
    freqid = np.array([1])                                               #frequency setup
    bandfreq = np.array([ch1_freq + ch_spacing*i - ref_freq for i in range(nchan)]).reshape([1,nchan])   #frequency offset
    chwidth = np.array([ch_bw for i in range(nchan)]).reshape([1,nchan])  #ch bw
    totbw = np.array([ch_bw for i in range(nchan)]).reshape([1,nchan])       #total bw
    sideband = np.array([1 for i in range(nchan)]).reshape([1,nchan])     #sideband (>1 = upper)

    freqid = fits.Column(name="FRQSEL", format="1J", array=freqid)
    bandfreq = fits.Column(name="IF FREQ", format="%dD"%(nchan), array=bandfreq)
    chwidth = fits.Column(name="CH WIDTH",format="%dE"%(nchan), array=chwidth)
    totbw = fits.Column(name="TOTAL BANDWIDTH",format="%dE"%(nchan),array=totbw)
    sideband = fits.Column(name="SIDEBAND",format="%dJ"%(nchan),array=sideband)
    cols = fits.ColDefs([freqid, bandfreq, chwidth, totbw, sideband])
     
    # create table
    tbhdu = fits.BinTableHDU.from_columns(cols)
 
    # header information
    tbhdu.header.append(("NO_IF", nchan, "Number IFs"))
    tbhdu.header.append(("EXTNAME","AIPS FQ"))

    hdulist.append(tbhdu) #TODO no AIPS FQ in template currently

    ##################### AIPS NX TABLE #####################################################################################################

    scan_times = []
    scan_time_ints = []
    start_vis = []
    stop_vis = []
    
    #TODO!! jds AND scan_info should be time sorted!! TODO make sure
    jj = 0
    print scan_info

    comp_fac = 3600*24*100 # compare to 100th of a second

    for scan in  scan_info:
        scan_start = round(scan[0], ROUND_SCAN_INT)
        scan_stop = round(scan[1], ROUND_SCAN_INT)
        scan_dur = (scan_stop - scan_start)

        if jj>=len(jds):
            #print start_vis, stop_vis
            break
        
        # print "%.12f %.12f %.12f" %( jds[jj], scan_start, scan_stop)   
        jd = round(jds[jj], ROUND_SCAN_INT)*comp_fac # ANDREW TODO precision??     
        if (np.floor(jd) >= np.floor(scan_start*comp_fac)) and (np.ceil(jd) <= np.ceil(comp_fac*scan_stop)):
            start_vis.append(jj)
            scan_times.append(scan_start + 0.5*scan_dur - RDATE_JD)
            scan_time_ints.append(scan_dur)
            while (jj < len(jds) and np.floor(jds[jj]*comp_fac) <= np.ceil(comp_fac*scan_stop)):
                jj += 1
            stop_vis.append(jj-1)
        else: 
            continue

    if jj < len(jds): 
        
        print jj, len(jds)
        print stop_vis
        raise Exception("in save_uvfits NX table, didn't get to all entries when computing scan start/stop!")

     
    time_nx = fits.Column(name="TIME", format="1D", array=np.array(scan_times))
    timeint_nx = fits.Column(name="TIME INTERVAL", format="1E", array=np.array(scan_time_ints))
    sourceid_nx = fits.Column(name="SOURCE ID",format="1J", array=np.ones(len(scan_times)))
    subarr_nx = fits.Column(name="SUBARRAY",format="1J", array=np.ones(len(scan_times)))
    freqid_nx = fits.Column(name="FREQ ID",format="1J", array=np.ones(len(scan_times)))
    startvis_nx = fits.Column(name="START VIS",format="1J", array=np.array(start_vis)+1)
    endvis_nx = fits.Column(name="END VIS",format="1J", array=np.array(stop_vis)+1)
    cols = fits.ColDefs([time_nx, timeint_nx, sourceid_nx, subarr_nx, freqid_nx, startvis_nx, endvis_nx])

    tbhdu = fits.BinTableHDU.from_columns(cols)
 
    # header information
    tbhdu.header.append(("EXTNAME","AIPS NX"))

    hdulist.append(tbhdu) #TODO no AIPS FQ in template currently

    # Write final HDUList to file
    hdulist.writeto(fname, clobber=True)



##################################################################################################################################
##########################  Main FUNCTION #############################
################################################################################################################################## 
def main(datadir=DATADIR_DEFAULT, outdir=DATADIR_DEFAULT, ident='', recompute_bl_fits=True, clean_bl_fits=False, rot_rate=False, rot_delay=False):
    
    print "****************HOPS2UVFITS*******************"
    print "Creating merged single-source uvfits files for hops fringe files in directory: ", datadir
    print

    scandirs = [os.path.join(datadir,o) for o in os.listdir(datadir) if os.path.isdir(os.path.join(datadir,o))]
    

    scan_fitsFiles = []
    scan_sources = []
    
    i = 1
    N = len(scandirs)
    for scandir in sorted(scandirs):
    
        # make sure a type 2 file exists in the current directory
        fileflag = 1
        for filename in glob.glob(scandir + '/*'):
            if os.path.basename(filename).count('.')==3:
                fileflag = 0
                break
        if fileflag:
            continue

        
        scandir = scandir + '/'
        
        if recompute_bl_fits:
            # clean up the files in case there were extra ones already there that we no longer want
            if clean_bl_fits:
                print 'REMOVING the old uvfits baseline files due to --clean flag'
                for filename in glob.glob(scandir + '*_hops_bl.uvfits'):
                    os.remove(filename)
            # convert the finge files to baseline uv files  
            print "scan directory %i/%i: %s" % (i,N, scandir)
            convert_bl_fringefiles(datadir=scandir, rot_rate=rot_rate, rot_delay=rot_delay)
        
        #print "Merging baseline uvfits files in directory: ", scandir
        print 'WARNING - U,V coordinate units unknown!' 
        
        bl_fitsFiles = []
        for filename in glob.glob(scandir + '*_hops_bl.uvfits'):
            bl_fitsFiles.append(filename)
        if not len(bl_fitsFiles):
            #raise Exception("cannot find any fits files with extension _hops_bl.uvfits in %s" % scandir)
            print("cannot find any fits files with extension _hops_bl.uvfits in %s" % scandir)
        

        (obs_info, antenna_info, scan_info, rg_params, outdat) = merge_hops_uvfits(bl_fitsFiles)
        outname = scandir + "scan_hops_merged.uvfits"
        save_uvfits(obs_info, antenna_info, scan_info, rg_params, outdat, outname)
        
        scan_fitsFiles.append(outname)
        scan_sources.append(obs_info[0])
        i += 1

        print "Saved scan merged data to ", outname
        print
        
    print scan_sources
    print
    unique_sources = set(scan_sources)
    scan_fitsFiles = np.array(scan_fitsFiles)
    scan_sources = np.array(scan_sources)
    for source in unique_sources:
        print "Merging all scan uvfits files in directory: ", datadir, "for source: ", source
        print 'WARNING - U,V coordinate units unknown!'
        source_scan_fitsFiles = scan_fitsFiles[scan_sources==source]
        (obs_info, antenna_info, scan_info, rg_params, outdat) = merge_hops_uvfits(source_scan_fitsFiles)
        outname = outdir + '/hops_' + os.path.basename(os.path.normpath(datadir)) + '_' + source + ident + '.uvfits'
        save_uvfits(obs_info, antenna_info, scan_info, rg_params, outdat, outname)
        print "Saved full merged data to ", outname

    return
 

if __name__=='__main__':
    if len(sys.argv) == 1: 
        datadir = DATADIR_DEFAULT
    else: datadir = sys.argv[-1]
    if datadir[0] == '-': datadir=DATADIR_DEFAULT

    recompute_bl_fits = True
    if "--skip_bl" in sys.argv: recompute_bl_fits = False

    clean_bl_fits = False
    if "--clean" in sys.argv: clean_bl_fits = True
    
    rot_rate = False
    if "--rot_rate" in sys.argv: rot_rate = True
        
    rot_delay = False
    if "--rot_delay" in sys.argv: rot_delay = True
    
    ident = ""
    if "--ident" in sys.argv: 
        for a in range(0, len(sys.argv)):
            if(sys.argv[a] == '--ident'):
                ident = "_" + sys.argv[a+1] 
    
    outdir = datadir 
    if "--outdir" in sys.argv: 
        for a in range(0, len(sys.argv)):
            if(sys.argv[a] == '--outdir'):
                outdir = sys.argv[a+1] 

    main(datadir=datadir, outdir=outdir, ident=ident, recompute_bl_fits=recompute_bl_fits, clean_bl_fits=clean_bl_fits, rot_rate=rot_rate, rot_delay=rot_delay)<|MERGE_RESOLUTION|>--- conflicted
+++ resolved
@@ -32,11 +32,8 @@
 RDATE_DEGPERDY = 360.9856 # TODO for jan 1 2000
 
 # decimal precision for the scan start & stop times (fractional day)
-<<<<<<< HEAD
-ROUND_SCAN_INT = 7
-=======
 ROUND_SCAN_INT = 6
->>>>>>> 19c6c416
+
 
 #conversion factors and data types
 MHZ2HZ = 1e6
@@ -634,7 +631,7 @@
     scan_info = np.sort(scan_info, axis=0)
 
     start_time_last = 0.
-<<<<<<< HEAD
+
     end_time_last = 0.
     scan_info2 = []
     for scan in scan_info:
@@ -652,15 +649,6 @@
         end_time_last = end_time
         start_time_last = start_time
     scan_info = np.array(scan_info2)
-=======
-#     for scan in scan_info:
-#         end_time =  scan[1]
-#         if start_time_last > end_time:
-#             raise Exception("Overlapping Scans in Merge!!!")
-#         start_time_last = scan[0]
-
-    print scan_info
->>>>>>> 19c6c416
 
     # merge telescope arrays
     tarr_merge = np.hstack(tarr_list)

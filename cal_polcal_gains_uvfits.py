#!/usr/bin/env python2

#hops2uvfits.py
#take data from all fringe files in a directory and put them in a uvfits file
import numpy as np
import mk4 # part of recent HOPS install, need HOPS ENV variables
import datetime
import ctypes
import astropy.io.fits as fits
import astropy.time as at
from astropy.time import Time
from argparse import Namespace
import glob
import os, sys
#import eat.hops.util
#from eat.io import util
#from eat.plots import util as putil
#from astropy.time import Time
import numpy.matlib
import scipy.interpolate
import itertools as it
from hops2uvfits import *
import pandas as pd
import datetime
from datetime import timedelta
import pandas as pd

# For Andrew:
#DATADIR_DEFAULT = '/home/achael/EHT/hops/data/3554/' #/098-0924/'
DAY=str(3600)
CALDIR_DEFAULT = '/home/achael/Desktop/imaging_workshop/HOPS_Rev1/SEFDs/SEFD_HI/'+DAY
DATADIR_DEFAULT = '/home/achael/Desktop/imaging_workshop/HOPS_Rev1/er1-hops-hi/6.uvfits_new/'+DAY
OUTDIR_DEFAULT = '/home/achael/Desktop/imaging_workshop/HOPS_Rev1/er1-hops-hi/7.apriorical'

#For Katie
#CALDIR_DEFAULT = '/Users/klbouman/Research/vlbi_imaging/software/hops/eat/SEFDs/SEFD_HI/3601'
#DATADIR_DEFAULT =  '/Users/klbouman/Research/vlbi_imaging/software/hops/tmpout2' #'/Users/klbouman/Research/vlbi_imaging/software/hops/er1-hops-hi/6.uvfits/3601'
#OUTDIR_DEFAULT = '/Users/klbouman/Research/vlbi_imaging/software/hops/tmpout'


#conversion factors and data types
#station_dic = {'ALMA':'AA', 'APEX':'AP', 'SMTO':'AZ', 'JCMT':'JC', 'LMT':'LM', 'PICOVEL':'PV', 'SMAP':'SM', 'SMAR':'SR', 'SPT':'SP'}
station_dic = {'ALMA':'AA', 'A':'AA','AA':'AA',
           'APEX':'AP', 'X':'AP','AP': 'AP',
            'LMT':'LM','L':'LM','LM':'LM',
            'PICOVEL':'PV','P':'PV','IRAM30': 'PV','PV':'PV',
            'SMTO':'AZ','Z': 'AZ','SMT':'AZ','AZ':'AZ',
            'SPT':'SP','Y':'SP','SP':'SP',
            'JCMT':'JC','J':'JC','JC':'JC',
            'SMAP':'SM','S':'SM','SMAR':'SM','SMA':'SM','SM':'SM',
            'SMAR':'SR','R':'SR','SMR':'SR','SR':'SR'}

station_frot = {'PV':(1,-1,0),'AZ':(1,1,0),'SM':(1,-1,np.pi/4.),'LM': (1,-1,0),'AA':(1,0,0),'SP':(1,0,0),'AP':(1,1,0),'JC':(1,0,0),'SR':(1,-1,np.pi/4.)}

BLTYPE = [('time','f8'),('t1','a32'),('t2','a32')]
DTARR = [('site', 'a32'), ('x','f8'), ('y','f8'), ('z','f8')]
DTCAL = [('time','f8'), ('rscale','c16'), ('lscale','c16')]
DTPOL = [('time','f8'),('freq','f8'),('tint','f8'),
            ('t1','a32'),('t2','a32'),
            ('u','f8'),('v','f8'),
            ('rr','c16'),('ll','c16'),('rl','c16'),('lr','c16'),
            ('rrweight','f8'),('llweight','f8'),('rlweight','f8'),('lrweight','f8')]
EP = 1.e-5
CORRCOEFF = 10000.0
DEGREE = np.pi/180.0
HOUR = 15.0*DEGREE
C = 299792458.0
MHZ2HZ = 1e6
MJD_0 = 2400000.5
RADPERARCSEC = (np.pi / 180.) / 3600.

##################################################################################################
# Caltable object
##################################################################################################
# ANDREW TODO copied from caltable.py in ehtim
# load directly instead?
class Caltable(object):
    """
       Attributes:
    """

    def __init__(self, ra, dec, rf, bw, datatables, tarr, source='NONE', mjd=0, timetype='UTC'):
        """A polarimetric VLBI observation of visibility amplitudes and phases (in Jy).

           Args:

           Returns:
               caltable (Caltable): an Caltable object
        """

        if len(datatables) == 0:
            raise Exception("No data in input table!")

        # Set the various parameters
        self.source = str(source)
        self.ra = float(ra)
        self.dec = float(dec)
        self.rf = float(rf)
        self.bw = float(bw)
        self.mjd = int(mjd)

        if timetype not in ['GMST', 'UTC']:
            raise Exception("timetype must by 'GMST' or 'UTC'")
        self.timetype = timetype
        self.tarr = tarr

        # Dictionary of array indices for site names
        self.tkey = {self.tarr[i]['site']: i for i in range(len(self.tarr))}

        # Save the data
        self.data = datatables

    def copy(self):
        """Copy the caltable object.

           Args:

           Returns:
               (Caltable): a copy of the Caltable object.
        """
        new_caltable = Caltable(self.ra, self.dec, self.rf, self.bw, self.data, self.tarr, source=self.source, mjd=self.mjd, timetype=self.timetype)
        return new_caltable

def poly_from_str(strcoeffs):
    coeffs = list(map(float, strcoeffs.split(',')))
    return np.polynomial.polynomial.Polynomial(coeffs)

def apply_caltable_uvfits(gaincaltable, datastruct, filename_out,cal_amp=False):
    """apply a calibration table to a uvfits file
       Args:
        caltable (Caltable) : a gaincaltable object
        datastruct (Datastruct) :  input data structure in EHTIM format
        filename_out (str) :  uvfits output file name
        cal_amp (bool): whether to do amplitude calibration
    """

    if datastruct.dtype != "EHTIM":
        raise Exception("datastruct must be in EHTIM format in apply_caltable_uvfits!")

    gains0 = pd.read_csv(gaincaltable)
    polygain={}
    mjd_start={}
    polyamp={}

    #deterimine which calibration to use when multiple options for multiple periods
    mjd_mean = datastruct.data['time'].mean()  - MJD_0
    gains = gains0[(gains0.mjd_start<=mjd_mean)&(gains0.mjd_stop>=mjd_mean)].reset_index(drop=True).copy()

    for cou, row in gains.iterrows():
        polygain[row.station] = poly_from_str(str(row.ratio_phas))
        mjd_start[row.station] = row.mjd_start
        if cal_amp==True:
            polyamp[row.station] = poly_from_str(str(row.ratio_amp))
        else:
            polyamp[row.station] = poly_from_str('1.0')

    #print(gains0)
    #print(polygain)
    # interpolate the calibration  table
    rinterp = {}
    linterp = {}
    skipsites = []

    #-------------------------------------------
    # sort by baseline
    data =  datastruct.data
    idx = np.lexsort((data['t2'], data['t1']))
    bllist = []
    for key, group in it.groupby(data[idx], lambda x: set((x['t1'], x['t2'])) ):
        bllist.append(np.array([obs for obs in group]))
    bllist = np.array(bllist)

    # apply the  calibration

    datatable = []
    coub=0
    for bl_obs in bllist:
        t1 = bl_obs['t1'][0]
        t2 = bl_obs['t2'][0]
        coub=coub+1
        print('Calibrating {}-{} baseline, {}/{}'.format(t1,t2,coub,len(bllist)))
        time_mjd = bl_obs['time'] - MJD_0 #dates are in mjd in Datastruct


###########################################################################################################################
#OLD VERSION WHERE LCP IS SHIFTED TO RCP
#        if t1 in skipsites:
#            rscale1 = lscale1 = np.array(1.)
#       else:
#            try:
#                rscale1 = 1./np.sqrt(polyamp[t1](time_mjd))
#                lscale1 = np.sqrt(polyamp[t1](time_mjd))*np.exp(1j*polygain[t1](time_mjd - mjd_start[t1])*np.pi/180.)
#            except KeyError:
#                rscale1 = lscale1 = np.array(1.)
#
#        if t2 in skipsites:
#            rscale2 = lscale2 = np.array(1.)
#        else:
#            try:
#                rscale2 = 1./np.sqrt(polyamp[t2](time_mjd))
#                lscale2 = np.sqrt(polyamp[t2](time_mjd))*np.exp(1j*polygain[t2](time_mjd - mjd_start[t2])*np.pi/180.)
#            except KeyError:
#                rscale2 = lscale2 = np.array(1.) 
###########################################################################################################################

###########################################################################################################################
#NEW VERSION WHERE RCP IS SHIFTED TO LCP // MW 2018/NOV/13
        if t1 in skipsites:
            rscale1 = lscale1 = np.array(1.)
        else:
            try:
                rscale1 = 1./np.sqrt(polyamp[t1](time_mjd))*np.exp(-1j*polygain[t1](time_mjd - mjd_start[t1])*np.pi/180.)
                lscale1 = np.sqrt(polyamp[t1](time_mjd))
            except KeyError:
                rscale1 = lscale1 = np.array(1.)

        if t2 in skipsites:
            rscale2 = lscale2 = np.array(1.)
        else:
            try:
                rscale2 = 1./np.sqrt(polyamp[t2](time_mjd))*np.exp(-1j*polygain[t2](time_mjd - mjd_start[t2])*np.pi/180.)
                lscale2 = np.sqrt(polyamp[t2](time_mjd))
            except KeyError:
<<<<<<< HEAD
                rscale2 = lscale2 = np.array(1.)
=======
                rscale2 = lscale2 = np.array(1.) 
###########################################################################################################################
>>>>>>> 2d548308

        rrscale = rscale1 * rscale2.conj()
        llscale = lscale1 * lscale2.conj()
        rlscale = rscale1 * lscale2.conj()
        lrscale = lscale1 * rscale2.conj()

        bl_obs['rr'] = (bl_obs['rr']) * rrscale
        bl_obs['ll'] = (bl_obs['ll']) * llscale
        bl_obs['rl'] = (bl_obs['rl']) * rlscale
        bl_obs['lr'] = (bl_obs['lr']) * lrscale

        bl_obs['rrweight'] = (bl_obs['rrweight']) / (np.abs(rrscale)**2)
        bl_obs['llweight'] = (bl_obs['llweight']) / (np.abs(llscale)**2)
        bl_obs['rlweight'] = (bl_obs['rlweight']) / (np.abs(rlscale)**2)
        bl_obs['lrweight'] = (bl_obs['lrweight']) / (np.abs(lrscale)**2)

        if len(datatable):
            datatable = np.hstack((datatable, bl_obs))
        else:
            datatable = bl_obs

    # put in uvfits format datastruct
    # telescope arrays
    tarr = datastruct.antenna_info
    tkeys = {tarr[i]['site']: i for i in range(len(tarr))}
    tnames = tarr['site']
    tnums = np.arange(1, len(tarr) + 1)
    xyz = np.array([[tarr[i]['x'],tarr[i]['y'],tarr[i]['z']] for i in np.arange(len(tarr))])

    # uvfits format output data table
    bl_list = []
    for i in xrange(len(datatable)):
        entry = datatable[i]
        t1num = entry['t1']
        t2num = entry['t2']
        rl = entry['rl']
        lr = entry['lr']
        if tkeys[entry['t2']] < tkeys[entry['t1']]: # reorder telescopes if necessary
            #print entry['t1'], tkeys[entry['t1']], entry['t2'], tkeys[entry['t2']]
            entry['t1'] = t2num
            entry['t2'] = t1num
            entry['u'] = -entry['u']
            entry['v'] = -entry['v']
            entry['rr'] = np.conj(entry['rr'])
            entry['ll'] = np.conj(entry['ll'])
            entry['rl'] = np.conj(lr)
            entry['lr'] = np.conj(rl)
            datatable[i] = entry
        bl_list.append(np.array((entry['time'],entry['t1'],entry['t2']),dtype=BLTYPE))
    _, unique_idx_anttime, idx_anttime = np.unique(bl_list, return_index=True, return_inverse=True)
    _, unique_idx_freq, idx_freq = np.unique(datatable['freq'], return_index=True, return_inverse=True)

    # random group params
    u = datatable['u'][unique_idx_anttime]
    v = datatable['v'][unique_idx_anttime]
    t1num = [tkeys[scope] + 1 for scope in datatable['t1'][unique_idx_anttime]]
    t2num = [tkeys[scope] + 1 for scope in datatable['t2'][unique_idx_anttime]]
    bls = 256*np.array(t1num) + np.array(t2num)
    jds = datatable['time'][unique_idx_anttime]
    tints = datatable['tint'][unique_idx_anttime]

    # data table
    nap = len(unique_idx_anttime)
    nsubchan = 1
    nstokes = 4
    nchan = datastruct.obs_info.nchan

    outdat = np.zeros((nap, 1, 1, nchan, nsubchan, nstokes, 3))
    outdat[:,:,:,:,:,:,2] = -1.0

    vistypes = ['rr','ll','rl','lr']
    for i in xrange(len(datatable)):
        row_freq_idx = idx_freq[i]
        row_dat_idx = idx_anttime[i]

        for j in range(len(vistypes)):
            outdat[row_dat_idx,0,0,row_freq_idx,0,j,0] = np.real(datatable[i][vistypes[j]])
            outdat[row_dat_idx,0,0,row_freq_idx,0,j,1] = np.imag(datatable[i][vistypes[j]])
            outdat[row_dat_idx,0,0,row_freq_idx,0,j,2] = datatable[i][vistypes[j]+'weight']

    # package data for saving
    obsinfo_out = datastruct.obs_info
    antennainfo_out = Antenna_info(tnames, tnums, xyz)
    uvfitsdata_out = Uvfits_data(u,v,bls,jds, tints, outdat)
    datastruct_out = Datastruct(obsinfo_out, antennainfo_out, uvfitsdata_out)

    # save final file
    save_uvfits(datastruct_out, filename_out)
    return


##################################################################################################################################
##########################  Main FUNCTION ########################################################################################
##################################################################################################################################
def main(datadir=DATADIR_DEFAULT, calfile=CALDIR_DEFAULT, outdir=DATADIR_DEFAULT, ident='',cal_amp=False):

    print("********************************************************")
    print("********************POLCALUVFITS************************")
    print("********************************************************")

    print("Applying polarimetric gains calibration tables from", calfile)
    print("to uvfits files in directory: ", datadir)
    print(' ')

    uvfitsfiles = glob.glob(datadir + '/*.uvfits')

    for uvfitsfile in sorted(uvfitsfiles):
        print(' ')
        print("Polcal gains calibrating: ", uvfitsfile)

        datastruct_ehtim = load_and_convert_hops_uvfits(uvfitsfile)
        source = datastruct_ehtim.obs_info.src
        tarr = datastruct_ehtim.antenna_info

        outname = outdir + '/' + os.path.basename(uvfitsfile).replace('.apriori.uvfits', ident+'.polcal.uvfits')
        apply_caltable_uvfits(calfile, datastruct_ehtim, outname, cal_amp=False)
        print("Saved calibrated data to ", outname)
    print("---------------------------------------------------------")
    print("---------------------------------------------------------")
    print("---------------------------------------------------------")
    print(' ')
    return 0

if __name__=='__main__':
    if len(sys.argv) == 1:
        datadir = DATADIR_DEFAULT
    else: datadir = sys.argv[-1]
    if datadir[0] == '-': datadir=DATADIR_DEFAULT

    if ("-h" in sys.argv) or ("--h" in sys.argv):
        print("usage: caluvfits.py datadir \n" +
              "options: \n" +
              "   --calfile calfile : specify directory with cal tables \n" +
              "   --outdir outdir : specifiy output directory for calibrated files \n" +
              "   --ident : specify identifying tag for uvfits files \n")
        sys.exit()


    cal_amp = False
    if "--cal_amp" in sys.argv: cal_amp = True

    ident = ""
    if "--ident" in sys.argv:
        for a in range(0, len(sys.argv)):
            if(sys.argv[a] == '--ident'):
                ident = "_" + sys.argv[a+1]

    calfile = CALDIR_DEFAULT
    if "--calfile" in sys.argv:
        for a in range(0, len(sys.argv)):
            if(sys.argv[a] == '--calfile'):
                calfile = sys.argv[a+1]

    outdir = datadir
    if "--outdir" in sys.argv:
        for a in range(0, len(sys.argv)):
            if(sys.argv[a] == '--outdir'):
                outdir = sys.argv[a+1]
    else:
        outdir = OUTDIR_DEFAULT

    main(datadir=datadir, calfile=calfile, outdir=outdir, ident=ident,cal_amp=cal_amp)<|MERGE_RESOLUTION|>--- conflicted
+++ resolved
@@ -221,12 +221,9 @@
                 rscale2 = 1./np.sqrt(polyamp[t2](time_mjd))*np.exp(-1j*polygain[t2](time_mjd - mjd_start[t2])*np.pi/180.)
                 lscale2 = np.sqrt(polyamp[t2](time_mjd))
             except KeyError:
-<<<<<<< HEAD
                 rscale2 = lscale2 = np.array(1.)
-=======
-                rscale2 = lscale2 = np.array(1.) 
 ###########################################################################################################################
->>>>>>> 2d548308
+
 
         rrscale = rscale1 * rscale2.conj()
         llscale = lscale1 * lscale2.conj()

#!/usr/bin/env python2

#hops2uvfits.py
#take data from all fringe files in a directory and put them in a uvfits file


import numpy as np
import mk4 # part of recent HOPS install, need HOPS ENV variables
import datetime
import ctypes
import astropy.io.fits as fits
import astropy.time as at
from argparse import Namespace
import glob
import os, sys
try:
    import eat.hops.util
    from eat.io import util
    #from eat.plots import util as putil
except: #work on Maciek's laptop
    sys.path.append('/Users/mwielgus/Dropbox (Smithsonian External)/EHT/Data/MasterEAT/eat/')
    import eat.hops.util
    from eat.io import util
    #from eat.plots import util as putil

from astropy.time import Time
import numpy.matlib

# For Andrew:
#DATADIR_DEFAULT = '/home/achael/EHT/hops/data/3554/' #/098-0924/'
DATADIR_DEFAULT = '/Users/klbouman/Research/vlbi_imaging/software/hops/er1-hops-hi/5.+close/data/3601'
OUTDIR_DEFAULT = '/Users/klbouman/Research/vlbi_imaging/software/hops/tmpout2'


# For Katie
#DATADIR_DEFAULT = '/Users/klbouman/Downloads/newscans/apr2017s/3601' #3600' #'/Users/klbouman/Downloads/apr2017s/3597' #3598_orig' #'../3554/'# /098-0916/'
# source hops.bash in /Users/klbouman/Research/vlbi_imaging/software/hops/build
# run this from /Users/klbouman/Research/vlbi_imaging/software/hops/eat

#reference date
RDATE = '2017-04-04'
rdate_tt = Time(RDATE, format='isot', scale='utc')
RDATE_JD = rdate_tt.jd
RDATE_GSTIA0 = rdate_tt.sidereal_time('apparent','greenwich').degree
RDATE_DEGPERDY = 360.98564497330 # TODO from AIPS, get the actual value?
RDATE_OFFSET = rdate_tt.ut1.datetime.second - rdate_tt.utc.datetime.second
RDATE_OFFSET += 1.e-6*(rdate_tt.ut1.datetime.microsecond - rdate_tt.utc.datetime.microsecond)

# decimal precision for the scan start & stop times (fractional day)
ROUND_SCAN_INT = 20

#conversion factors and data types
BLTYPE = [('time','f8'),('t1','a32'),('t2','a32')]
DTARR = [('site', 'a32'), ('x','f8'), ('y','f8'), ('z','f8')]
DTPOL = [('time','f8'),('freq','f8'),('tint','f8'),
            ('t1','a32'),('t2','a32'),
            ('u','f8'),('v','f8'),
            ('rr','c16'),('ll','c16'),('rl','c16'),('lr','c16'),
            ('rrweight','f8'),('llweight','f8'),('rlweight','f8'),('lrweight','f8')]
EP = 1.e-5
CORRCOEFF = 10000.0
DEGREE = np.pi/180.0
HOUR = 15.0*DEGREE
C = 299792458.0
MHZ2HZ = 1e6
MJD_0 = 2400000.5
RADPERARCSEC = (np.pi / 180.) / 3600.

#######################################################################
##########################  Recompute uv points #######################
#######################################################################
# ANDREW these are copied from ehtim -- maybe integrate them?
def gmst_to_utc(gmst,mjd):
    """Convert gmst times in hours to utc hours using astropy
    """

    mjd=int(mjd)
    time_obj_ref = at.Time(mjd, format='mjd', scale='utc')
    time_sidereal_ref = time_obj.sidereal_time('mean', 'greenwich').hour
    time_utc = (gmst - time_sidereal_ref) * 0.9972695601848
    return time_utc

def utc_to_gmst(utc, mjd):
    """Convert utc times in hours to gmst using astropy
    """
    mjd=int(mjd) #MJD should always be an integer, but was float in older versions of the code
    time_obj = at.Time(utc/24.0 + np.floor(mjd), format='mjd', scale='utc')
    time_sidereal = time_obj.sidereal_time('mean','greenwich').hour
    return time_sidereal

def earthrot(vecs, thetas):
    """Rotate a vector / array of vectors about the z-direction by theta / array of thetas (radian)
    """

    if len(vecs.shape)==1:
        vecs = np.array([vecs])
    if np.isscalar(thetas):
        thetas = np.array([thetas for i in range(len(vecs))])

    # equal numbers of sites and angles
    if len(thetas) == len(vecs):
        rotvec = np.array([np.dot(np.array(((np.cos(thetas[i]),-np.sin(thetas[i]),0),(np.sin(thetas[i]),np.cos(thetas[i]),0),(0,0,1))), vecs[i])
                       for i in range(len(vecs))])

    # only one rotation angle, many sites
    elif len(thetas) == 1:
        rotvec = np.array([np.dot(np.array(((np.cos(thetas[0]),-np.sin(thetas[0]),0),(np.sin(thetas[0]),np.cos(thetas[0]),0),(0,0,1))), vecs[i])
                       for i in range(len(vecs))])
    # only one site, many angles
    elif len(vecs) == 1:
        rotvec = np.array([np.dot(np.array(((np.cos(thetas[i]),-np.sin(thetas[i]),0),(np.sin(thetas[i]),np.cos(thetas[i]),0),(0,0,1))), vecs[0])
                       for i in range(len(thetas))])
    else:
        raise Exception("Unequal numbers of vectors and angles in earthrot(vecs, thetas)!")

    return rotvec

def recompute_uv_points(site1vec, site2vec, time, ra, dec, mjd, rf, timetype='UTC'):
    """recompute uv points for a given observation

       Args:
        site1vec (np.ndarray) :  a single earth frame xyz vector of the site1 position or an array of vectors of len(times)
        site2vec (np.ndarray) :  a single earth frame xyz vector of the site2 position or an array of vectors of len(times)
        time (np.ndarray) :  an array of UTC hours for which  to recompute uv points
        ra (float) :  source right ascension
        dec (float) : source declination
        mjd (int) : the  mjd  of the observation  start
        rf  (float) : the observing frequency in  Hz
        timetype (str) : 'UTC' or 'GMST'
        elevmin (float) : minimum elevation cutoff in degrees
        elevmax (float) : maximum elevation cutoff in degrees
       Returns:
        (u, v) : numpy arrays of scan times and corresponding uv points
    """

    if not isinstance(time, np.ndarray): time = np.array([time]).flatten()
    if not isinstance(site1vec, np.ndarray): site1vec = np.array([site1vec])
    if not isinstance(site2vec, np.ndarray): site2vec = np.array([site2vec])

    try:
        if not site1vec.shape[1] == 3: raise Exception("site1vec does not have 3 coords!")
    except IndexError:
        site1vec = site1vec.reshape(1,3)
    try:
        if not site2vec.shape[1] == 3: raise Exception("site2vec does not have 3 coords!")
    except IndexError:
        site2vec = site2vec.reshape(1,3)

    if len(site1vec) == len(site2vec) == 1:
        site1vec = np.array([site1vec[0] for i in range(len(time))])
        site2vec = np.array([site2vec[0] for i in range(len(time))])
    elif not (len(site1vec) == len(site2vec) == len(time)):
        raise Exception("site1vec, site2vec, and time not the same dimension in compute_uv_coordinates!")

    # Source vector
    sourcevec = np.array([np.cos(dec*DEGREE), 0, np.sin(dec*DEGREE)])
    projU = np.cross(np.array([0,0,1]), sourcevec)
    projU = projU/np.linalg.norm(projU)
    projV = -np.cross(projU, sourcevec)

    # Wavelength
    l = C/rf

    if timetype=='GMST':
        time_sidereal = time
        time_utc = gmst_to_utc(time, mjd)
    elif timetype=='UTC':
        time_sidereal = utc_to_gmst(time, mjd)
        time_utc = time
    else: raise Exception("timetype must be UTC or GMST!")

    fracmjd = np.floor(mjd) + time/24.
    dto = (at.Time(fracmjd, format='mjd')).datetime
    theta = np.mod((time_sidereal - ra)*HOUR, 2*np.pi)

    # rotate the station coordinates with the earth
    coord1 = earthrot(site1vec, theta)
    coord2 = earthrot(site2vec, theta)

    # u,v coordinates
    u = np.dot((coord1 - coord2)/l, projU) # u (lambda)
    v = np.dot((coord1 - coord2)/l, projV) # v (lambda)

    # return times and uv points where we have  data
    return (u, v)

#######################################################################
#######################  Data/Metadata  OBJECTS #######################
#######################################################################
#TODO consistency checks for all these classes!
class Uvfits_data(object):
    """data table and random group parameter arrays to save to uvfits"""
    def __init__(self, u, v, bls, jds, tints, datatable):
        self.u = u
        self.v = v
        self.bls = bls
        self.jds = jds
        self.tints = tints
        self.datatable = datatable

class Obs_info(object):
    """observing metadata """
    def __init__(self, src, ra, dec, ref_freq, ch_bw, ch_spacing, ch_1, nchan, scan_array):
        self.src =  src
        self.ra = ra
        self.dec = dec
        self.ref_freq = ref_freq
        self.ch_bw = ch_bw
        self.ch_spacing = ch_spacing
        self.ch_1 = ch_1
        self.nchan = nchan
        self.scans = scan_array

class Antenna_info(object):
    """antenna metadata """
    def __init__(self, antnames, antnums, xyz):
        self.antnames =  antnames
        self.antnums = antnums
        self.xyz = xyz


class Datastruct(object):
    """Data and metadata to save to uvfits, in uvfits format
       dtype tells you if the data table is in uvfits or ehtim format
       in ehtim format antenna_info and data are tables,
       in uvfits format they are Antenna_info and Uvfits_data objects
    """

    def __init__(self, obs_info, antenna_info, data, dtype='UVFITS'):
        self.dtype = dtype
        self.obs_info = obs_info
        self.antenna_info = antenna_info
        self.data = data

#######################################################################
##########################  Load/Save FUNCTIONS #######################
#######################################################################
def convert_bl_fringefiles(datadir=DATADIR_DEFAULT, rot_rate=False, rot_delay=False, recompute_uv=False,
                           sqrt2corr=False, flip_ALMA_pol=False, flip_SPT_pol=False, fix_src_name=False):
    """read all fringe files in a directory and produce single baseline uvfits files

       Args:
        datadir (str) :  directory with fringe files
        rot_rate (bool) : True to apply fringe rate correction to get total phase
        rot_delay (bool) : True to apply fringe delay rate correction to get total phase
        recompute_uv (bool): True to recompute uv points over the track

    """

    baselineNames = []
    for filename in glob.glob(datadir + '*'):
        # remove type 1 and 3 files
        #if ".." not in filename:
        if os.path.basename(filename).count('.')==3:
            baselineNames.append(os.path.basename(filename).split(os.extsep)[0])

    baselineNames = set(baselineNames)

    ###################################  LOAD DATA ###################################
    for baselineName in baselineNames:
        nap = 0
        nchan = 0
        nsubchan = 1
        nstokes= 4
        first_pass_flag = True

        #TODO will currently create an empty uvfits file for every non hops file not caught here
        #TODO make eat throw errors if its reading something that's not a fringe file
        if baselineName.split("_")[-1] == "baseline":
            continue
        if baselineName.split("_")[-1] == "merged":
            continue
        try:
            if baselineName.split("_")[-2] == "hops":
                continue
        except IndexError: pass

        # remove type 3 files containing model spline coefficients, phasecal data, state count information, and tape error statistics
        #if len(baselineName)==1:
        #    continue

        # remove auto correlations
        if baselineName[0] == baselineName[1]:
            continue

        print("Making uvfits for baseline: ", baselineName)
        for filename in glob.glob(datadir + baselineName + '*'):

            # remove type 1 and 2 files and uvfits files with the same basename
            if filename.split(os.extsep)[-1] == "uvfits" or os.path.basename(filename).count('.')!=3:
                continue

            #print "reading hops fringe file: ", filename
            a = mk4.mk4fringe(filename)
            b = eat.hops.util.getfringefile(a)

            if first_pass_flag: #some info we get only once per baseline

                ###################################  SOURCE INFO ###################################
                # name of the source
                srcname = b.t201[0].source
                if fix_src_name:
                    if srcname == '1921-293':
                        srcname = 'J1924-2914'

                # get the ra
                ra_hrs = b.t201[0].coord.ra_hrs
                ra_min = b.t201[0].coord.ra_mins
                ra_sec = b.t201[0].coord.ra_secs

                # get the dec
                dec_degs = b.t201[0].coord.dec_degs
                dec_mins = b.t201[0].coord.dec_mins
                dec_secs = b.t201[0].coord.dec_secs

                ra =  ra_hrs+ra_min/60.+ra_sec/3600.
                dec = np.sign(dec_degs)*(np.abs(dec_degs)+(dec_mins/60.+dec_secs/3600.))

                ################################### OBSERVATION INFO ###################################
                ref_freq_hops = b.t205.contents.ref_freq * MHZ2HZ # refrence frequency for all channels
                nchan = b.n212 # number of channels
                nap = b.t212[0].contents.nap # number of data points

                # get the fixed integration time
                totaltime  = (eat.hops.util.mk4time(b.t205.contents.stop) - eat.hops.util.mk4time(b.t205.contents.start)).total_seconds()
                inttime_fixed = totaltime/nap

                ###################################  ANTENNA INFO ###################################
                # names of antennas
                ant1 = b.t202.contents.ref_intl_id.upper()
                ant2 = b.t202.contents.rem_intl_id.upper()

                scalingFac = 1.0
                if sqrt2corr:
                    if ant1 == 'AA' and ant2 == 'AA':
                        scalingFac = 1.0
                    elif ant1== 'AA' or ant2 == 'AA':
                        scalingFac = 1.0 / np.sqrt(2)

                baselineName = b.t202.contents.baseline # first one is ref antenna second one is rem

                # x, y, z coordinate of antenna 1
                ant1_x = b.t202.contents.ref_xpos # meters
                ant1_y = b.t202.contents.ref_ypos # meters
                ant1_z = b.t202.contents.ref_zpos # meters

                # x, y, z coordinate of antenna 2
                ant2_x = b.t202.contents.rem_xpos # meters
                ant2_y = b.t202.contents.rem_ypos # meters
                ant2_z = b.t202.contents.rem_zpos # meters

                # get the elevation for opacity estimate
                ant1_elevation = b.t202.contents.ref_elev # degrees
                ant2_elevation = b.t202.contents.rem_elev # degrees

                antennas = {} # WARNING: DO NOT REINITLIIZE THIS IF WE LOOP OVER FILES
                xyz = []
                antnames = []
                antnums = []

                if ant1 not in antennas.keys():
                    antennas[ant1] = len(antennas.keys()) + 1
                    xyz.append([ant1_x, ant1_y, ant1_z]) #warning: do not take this out of the if statement with setting the key of the dictionary
                    antnames.append(ant1)
                    antnums.append(antennas[ant1])

                if ant2 not in antennas.keys():
                    antennas[ant2] = len(antennas.keys()) + 1
                    xyz.append([ant2_x, ant2_y, ant2_z]) #warning: do not take this out of the if statement with setting the key of the dictionary
                    antnames.append(ant2)
                    antnums.append(antennas[ant2])

                xyz = np.array(xyz)
                antnames = np.array(antnames)
                antnums = np.array(antnums)

                ###################################  MEASUREMENT INFO ###################################

                u_static = (1./RADPERARCSEC) * b.t202.contents.u  #Fringes/arcsec E-W 1GHz
                v_static = (1./RADPERARCSEC) * b.t202.contents.v  #Fringes/arcsec N-S 1GHz

                outdat = np.zeros((nap, 1, 1, nchan, nsubchan, nstokes, 3))
                outdat[:,:,:,:,:,:,2] = -1.0

                # this is a static u/v. we will want to change it with the real time later
                u = u_static * np.ones(outdat.shape[0])
                v = v_static * np.ones(outdat.shape[0])
                w = np.zeros(outdat.shape[0])

                ndat = outdat.shape[0]
                numberofchannels = outdat.shape[4]

                # we believe that this ordeirng of bl has to be the same as the ordering/conjugation in the data
                if antennas[ant1] < antennas[ant2]:
                    bls = (256*antennas[ant1] + antennas[ant2]) * np.ones(outdat.shape[0])
                else:
                    bls = (256*antennas[ant2] + antennas[ant1]) * np.ones(outdat.shape[0])

                ################################### ONLY LOAD ONCE ###################################
                first_pass_flag = False

            # loop through channels and get the frequency, polarization, id, and bandwidth
            clabel = [q.ffit_chan_id for q in b.t205.contents.ffit_chan[:nchan]]
            cidx = [q.channels[0] for q in b.t205.contents.ffit_chan[:nchan]]
            cinfo = [b.t203[0].channels[i] for i in cidx]

            # TODO CHECK THIS IS THE SAME THROUGHOUT THE LOOP EXCEPT CHANNEL POL
            channel_freq_ant1 = np.zeros([len(cinfo)])
            channel_freq_ant2 = np.zeros([len(cinfo)])
            channel_pol_ant1 = []
            channel_pol_ant2 = []
            channel_id_ant1 = []
            channel_id_ant2 = []
            channel_bw_ant1 = np.zeros([len(cinfo)])
            channel_bw_ant2 = np.zeros([len(cinfo)])
            count = 0

            for ch in cinfo:
                # frequency of the channel (in Hz)
                channel_freq_ant1[count] = ch.ref_freq
                channel_freq_ant2[count] = ch.rem_freq

                # bandwidth of the channel (in Hz) - mutliply by 0.5 because it is the sample_rate
                channel_bw_ant1[count] = 0.5*eat.hops.util.short2int(ch.sample_rate)
                channel_bw_ant2[count] = 0.5*eat.hops.util.short2int(ch.sample_rate)

                # the polarization 'L' or 'R'
                channel_pol_ant1.append(ch.refpol)
                channel_pol_ant2.append(ch.rempol)

                # the channel id
                channel_id_ant1.append(ch.ref_chan_id)
                channel_id_ant2.append(ch.rem_chan_id)
                count = count + 1

            channel_pol_ant1 = np.array(channel_pol_ant1)
            channel_id_ant1= np.array(channel_id_ant1)
            channel_pol_ant2 = np.array(channel_pol_ant2)
            channel_id_ant2= np.array(channel_id_ant2)

            if len(set(channel_bw_ant1)) != 1:
                print(channel_bw_ant1)
                raise Exception('the channels on this baseline have different bandwidths')

            if len(set(np.diff(channel_freq_ant1))) > 1:
                raise Exception('the spacing between the channels is different')
            else:
                channel_spacing = channel_freq_ant1[1] - channel_freq_ant1[0]

            channel_bw = channel_bw_ant1[0]
            channel1_freq = channel_freq_ant1[0]
            nsta = len(antennas)
            bw = channel_bw*numberofchannels

            #print 'ERROR: REMOVE THIS!'
            #channel_bw = channel_spacing

            # the fraction of data used to generate each measurement.
            weights = np.zeros([nchan,nap])
            for i in range(0,nchan):
                for j in range(0,nap):
                    weights[i,j] = b.t212[i].contents.data[j].weight

            # the integration time for each measurement
            inttime = inttime_fixed*weights
            tints = np.mean(inttime,axis=0)
            mjd_start = Time(eat.hops.util.mk4time(b.t205.contents.start)).mjd
            mjd_stop = Time(eat.hops.util.mk4time(b.t205.contents.stop)).mjd
            jd_start = MJD_0 + mjd_start
            jd_stop = MJD_0 + mjd_stop

            jds = (MJD_0 + np.floor(mjd_start)) * np.ones(len(outdat))
            obsseconds = np.arange(len(outdat)) * inttime_fixed
            fractimes = (mjd_start - np.floor(mjd_start)) + ( obsseconds / 86400.)
            jds = jds + fractimes
            jds = jds + ( (0.5 * inttime_fixed) / 86400. )

            # get the complex visibilities
            visibilities = eat.hops.util.pop212(a)
            if antennas[ant2] < antennas[ant1]:
                visibilities =  visibilities.conj()

            amplitude = b.t208[0].amplitude * 10000. * scalingFac
            #amplitude = np.abs(np.mean(visibilities))
            #TODO ANDREW is below comment still true?
            #print 'WARNING: the coherent average is currently off by 4 orders of magnitude - check it!'

            snr = b.t208[0].snr * scalingFac
            if snr==0.0:
                sigma_ind = -1 * np.ones(weights.shape)
            else:
                sigma_full = amplitude/snr
                sigma_ind = sigma_full * np.sqrt( np.sum(weights) / weights )
                recover_snr = np.abs(np.mean(visibilities)) / np.sqrt(np.mean(sigma_ind**2)/np.prod(sigma_ind.shape))

            ##########################  to uvfits style visibility table ##########################
            delay = b.t208[0].resid_mbd * 1e-6 # delay in sec
            rate = b.t208[0].resid_rate * 1e-6 # rate in sec/sec^2
            centertime = (eat.hops.util.mk4time(b.t205[0].utc_central) - eat.hops.util.mk4time(b.t205.contents.start)).total_seconds()

            shift = np.zeros((nchan, nap))

            if rot_rate:
                rate_mtx = ref_freq_hops*(np.matlib.repmat( ( inttime_fixed * np.arange(nap) ).reshape(1,nap), nchan, 1 ) - centertime)
                shift = shift + (2 * np.pi *  rate * rate_mtx )

            if rot_delay:
                fedge = np.array([ ch.ref_freq_hops for ch in cinfo])
                flip = np.array([-1 if ch.refsb == 'L' else 1 for ch in cinfo])
                dfvec = fedge + 0.5*flip*np.array([0.5 * short2int(ch.sample_rate) for ch in cinfo]) - ref_freq_hops
                delay_mtx = np.matlib.repmat( dfvec.reshape(dfvec.shape[0], 1), 1, nap )
                shift = shift + (2 * np.pi *  delay * delay_mtx )

            for i in xrange(nchan):

                # visibility  weight corresponds to sigma
                visweight = 1.0 / (sigma_ind[i,:]**2)

                # set weight to 0 if the snr is 0
                visweight[sigma_ind[i,:] == -1 ] = 0.0

                vis_i = visibilities[:,i] * scalingFac
                vis_i = vis_i * np.exp( 1j * shift[i,:] )

                # account for the correlation coefficient
                vis_i = vis_i / CORRCOEFF
                visweight = visweight * (CORRCOEFF**2)
                #visweight = inttime[i,:] * channel_bw_ant1[i] #TODO: WHAT WERE WE DOING?

                if flip_ALMA_pol and (ant1== 'AA' or ant2 == 'AA'):
                    if channel_pol_ant1[i]=='R' and channel_pol_ant2[i]=='L':
                        channel_pol_ant1[i] = 'L'
                        channel_pol_ant2[i] = 'R'
                    elif channel_pol_ant1[i]=='L' and channel_pol_ant2[i]=='R':
                        channel_pol_ant1[i] = 'R'
                        channel_pol_ant2[i] = 'L'

                if flip_SPT_pol:
                    swap = {'R': 'L', 'L': 'R'}
                    if ant1 == 'SP':
                        channel_pol_ant1[i] = swap[channel_pol_ant1[i]]
                    if ant2 == 'SP':
                        channel_pol_ant2[i] = swap[channel_pol_ant2[i]]

                # put visibilities in the data table
                if channel_pol_ant1[i]=='R' and channel_pol_ant2[i]=='R':
                    outdat[:,0,0,i,0,0,0] = np.real(vis_i)
                    outdat[:,0,0,i,0,0,1] = np.imag(vis_i)
                    outdat[:,0,0,i,0,0,2] = visweight
                if channel_pol_ant1[i]=='L' and channel_pol_ant2[i]=='L':
                    outdat[:,0,0,i,0,1,0] = np.real(vis_i)
                    outdat[:,0,0,i,0,1,1] = np.imag(vis_i)
                    outdat[:,0,0,i,0,1,2] = visweight
                if channel_pol_ant1[i]=='R' and channel_pol_ant2[i]=='L':
                    outdat[:,0,0,i,0,2,0] = np.real(vis_i)
                    outdat[:,0,0,i,0,2,1] = np.imag(vis_i)
                    outdat[:,0,0,i,0,2,2] = visweight
                if channel_pol_ant1[i]=='L' and channel_pol_ant2[i]=='R':
                    outdat[:,0,0,i,0,3,0] = np.real(vis_i)
                    outdat[:,0,0,i,0,3,1] = np.imag(vis_i)
                    outdat[:,0,0,i,0,3,2] = visweight

            #print "     ", baselineName, ant1, ant2, ":",channel_pol_ant1[-1], channel_pol_ant2[-1]

        ##########################  save baseline uvfits file ############################

        # pack data
        scan_arr = np.array([[jd_start, jd_stop]]) # single scan info -- in JD!!
        obsinfo = Obs_info(srcname, ra, dec, ref_freq_hops, channel_bw, channel_spacing, channel1_freq, nchan, scan_arr)
        antennainfo = Antenna_info(antnames, antnums, xyz)

        # recompute uv points if necessary
        if recompute_uv:
            print("    recomputing uv points!")
            site1vec = xyz[0]
            site2vec = xyz[1]

            #ANDREW TODO is ref_freq_hops correct?
            times = fractimes * 24 # in hours
            (u,v) = recompute_uv_points(site1vec, site2vec, times, ra, dec, mjd_start, ref_freq_hops, timetype='UTC')

        alldata = Uvfits_data(u,v,bls,jds, tints, outdat)
        outstruct = Datastruct(obsinfo,  antennainfo, alldata)

        #print "Saving baseline uvfits file: ", fname
        fname= datadir + baselineName + '_hops_baseline.uvfits'
        save_uvfits(outstruct, fname)


    return 0

def load_hops_uvfits(filename):
    """read a uvfits file and save the data in a Datastruct

       Args:
        filename (str) :  uvfits file name
       Returns:
        Datastruct : in UVFITS format
    """

    # Read the uvfits file
    hdulist = fits.open(filename)
    header = hdulist[0].header
    data = hdulist[0].data

    # Load the telescope array data
    tnames = hdulist['AIPS AN'].data['ANNAME']
    tnums = hdulist['AIPS AN'].data['NOSTA'] - 1
    xyz = hdulist['AIPS AN'].data['STABXYZ']
    antennainfo = Antenna_info(tnames, tnums, xyz)

    # Load the various observing header parameters
    ra = header['OBSRA'] * 12./180.
    dec = header['OBSDEC']
    src = header['OBJECT']

    rf = hdulist['AIPS AN'].header['FREQ']

    if header['CTYPE4'] == 'FREQ':
        ch1_freq = header['CRVAL4']
        ch_bw = header['CDELT4']
    else: raise Exception('Cannot find observing frequency/bandwidth!')

    if header['CTYPE5'] == 'IF':
        nchan = header['NAXIS5']
    else: raise Exception('Cannot find number of channels!')

    num_ifs = len(hdulist['AIPS FQ'].data['IF FREQ'][0])
    if (num_ifs>1):
        ch_spacing = hdulist['AIPS FQ'].data['IF FREQ'][0][1] - hdulist['AIPS FQ'].data['IF FREQ'][0][0]
    else: raise Exception('Cannot find uvfits channel spacing in AIPS FREQ table!')

    # load the scan information
    refdate_str = hdulist['AIPS AN'].header['RDATE'] # in iso
    refdate = Time(refdate_str, format='isot', scale='utc').jd
    scan_starts = hdulist['AIPS NX'].data['TIME'] #in days since reference date
    scan_durs = hdulist['AIPS NX'].data['TIME INTERVAL']
    scan_arr = []
    for kk in range(len(scan_starts)):
        scan_start = scan_starts[kk]
        scan_dur = scan_durs[kk]
        # TODO AIPS MEMO 117 says scan_times should be midpoint!, but AIPS data looks likes it's at the start?
        #scan_arr.append([scan_start + refdate,
        #                  scan_start + scan_dur + refdate])
<<<<<<< HEAD
        scan_arr.append([scan_start - 0.5*scan_dur + refdate, 
                         scan_start + 0.5*scan_dur + refdate])
=======
        scan_arr.append([scan_start - 0.5*scan_dur + refdate,
                          scan_start + 0.5*scan_dur + refdate])
>>>>>>> ad7366af

    scan_arr = np.array(scan_arr)
    obsinfo = Obs_info(src, ra, dec, rf, ch_bw, ch_spacing, ch1_freq, nchan, scan_arr)

    # Load the random group parameters and the visibility data
    # Convert uv in lightsec to lambda by multiplying by rf
    u = data['UU---SIN'] * rf
    v = data['VV---SIN'] * rf
    baselines = data['BASELINE']
    jds = data['DATE'].astype('d') + data['_DATE'].astype('d')
    tints = data['INTTIM']
    obsdata = data['DATA']

    alldata = Uvfits_data(u,v,baselines,jds, tints, obsdata)

    return Datastruct(obsinfo, antennainfo, alldata)

def load_and_convert_hops_uvfits(filename):
    """read a uvfits file and convert data table to an ehtim-type format

       Args:
        filename (str) :  uvfits file name

       Returns:
        Datastruct : output data structure in ehtim format
    """

    # Load the uvfits file to a UVFITS format datasctruct
    datastruct = load_hops_uvfits(filename)

    # get the various necessary header parameters
    ch1_freq = datastruct.obs_info.ch_1
    ch_spacing = datastruct.obs_info.ch_spacing
    nchan = datastruct.obs_info.nchan

    # put the array data in a telescope array format
    tnames = datastruct.antenna_info.antnames
    tnums = datastruct.antenna_info.antnums
    xyz = datastruct.antenna_info.xyz

    tarr = [np.array((tnames[i], xyz[i][0], xyz[i][1], xyz[i][2]),
            dtype=DTARR) for i in range(len(tnames))]
    tarr = np.array(tarr)

    # put the random group data and vis data into a data array
    # Convert uv in lightsec to lambda by multiplying by rf
    u = datastruct.data.u
    v = datastruct.data.v
    baseline = datastruct.data.bls
    jds = datastruct.data.jds
    tints = datastruct.data.tints
    obsdata = datastruct.data.datatable

    # Sites - add names
    t1 = baseline.astype(int)/256
    t2 = baseline.astype(int) - t1*256
    t1 = t1 - 1
    t2 = t2 - 1
    t1 = np.array([tarr[i]['site'] for i in t1])
    t2 = np.array([tarr[i]['site'] for i in t2])

    # Obs Times
    #mjd = int(np.min(jds) - MJD_0)
    #times = (jds - MJD_0 - mjd) * 24.0

    # Get vis data
    rr = obsdata[:,0,0,:,0,0,0] + 1j*obsdata[:,0,0,:,0,0,1]
    ll = obsdata[:,0,0,:,0,1,0] + 1j*obsdata[:,0,0,:,0,1,1]
    rl = obsdata[:,0,0,:,0,2,0] + 1j*obsdata[:,0,0,:,0,2,1]
    lr = obsdata[:,0,0,:,0,3,0] + 1j*obsdata[:,0,0,:,0,3,1]

    rrweight = obsdata[:,0,0,:,0,0,2]
    llweight = obsdata[:,0,0,:,0,1,2]
    rlweight = obsdata[:,0,0,:,0,2,2]
    lrweight = obsdata[:,0,0,:,0,3,2]

    # Make a datatable
    # TODO check that the jd not cut off by precision
    datatable = []
    for i in xrange(len(jds)):
        for j in xrange(nchan):
            freq = j*ch_spacing + ch1_freq
            datatable.append(np.array(
                             (jds[i], freq, tints[i],
                              t1[i], t2[i],
                              u[i], v[i],
                              rr[i,j], ll[i,j], rl[i,j], lr[i,j],
                              rrweight[i,j], llweight[i,j], rlweight[i,j], lrweight[i,j]), dtype=DTPOL
                             )
                            )
    datatable = np.array(datatable)

    datastruct_out = Datastruct(datastruct.obs_info, tarr, datatable, dtype="EHTIM")

    #TODO get flags from uvfits?
    return datastruct_out


def construct_bl_list(datatable_merge, tkeys):
    """
       Args:
        datatable_merge:  merged uvfits data table
        tkeys: dictionary of index -> baseline code
       Returns:
        unique_entries_sorted: unique time-baseline entries
        unique_entry_indexes: data table index of unique entries
        inverse_indexes: index of corresponding unique entry from original table

        Construct a list of unique time-baseline entries from the merged data table
        without explictly loading all of them into memory and sorting them first.
        This function returns a list of unique entries, their indexes in the data
        table and an inverse index list, used to reconstruct the original
        (non-unique) table entries.

        This function replaces a call to numpy.unique of the form:
        _, unique_idx_anttime, idx_anttime = np.unique(bl_list, return_index=True, return_inverse=True)

    """

    bl_dict_table = dict()
    bl_set = set()
    for i in xrange(len(datatable_merge)):
        entry = datatable_merge[i]
        t1num = entry['t1']
        t2num = entry['t2']
        if tkeys[entry['t1']] > tkeys[entry['t2']]: # reorder telescopes if necessary
            #print entry['t1'], tkeys[entry['t1']], entry['t2'], tkeys[entry['t2']]
            entry['t1'] = t2num
            entry['t2'] = t1num
            entry['u'] = -entry['u']
            entry['v'] = -entry['v']
            entry['rr'] = np.conj(entry['rr'])
            entry['ll'] = np.conj(entry['ll'])
            entry['rl'] = np.conj(entry['rl'])
            entry['lr'] = np.conj(entry['lr'])
            datatable_merge[i] = entry
        bl_size = len(bl_set)
        tmp_entry = (entry['time'],entry['t1'],entry['t2'])
        bl_set.add( tmp_entry )
        if bl_size < len(bl_set): #added a unique entry to the set, so expand our lists
            bl_dict_table[ tmp_entry ] = i

    #now sort the dictionary we have constructed by the key entries (time, t1, and t2)
    #and retrieve the sorted unique list of entries
    unique_entries_sorted = sorted( bl_dict_table.keys() )

    #now create the table of indexes with the proper order
    unique_entry_indexes = []
    for entry in unique_entries_sorted:
        index = bl_dict_table[entry]
        unique_entry_indexes.append(index)

    #now create a look up table into the list of unique entries
    bl_dict_table2 = dict()
    for n in xrange(len(unique_entries_sorted)):
        bl_dict_table2[ unique_entries_sorted[n] ] = n

    #now we need to go through and construct the inverse indexes
    inverse_indexes = []
    for i in xrange(len(datatable_merge)):
        entry = datatable_merge[i]
        tmp_entry = (entry['time'],entry['t1'],entry['t2'])
        inverse_indexes.append( bl_dict_table2[tmp_entry] )

    return unique_entries_sorted, unique_entry_indexes, inverse_indexes


def merge_hops_uvfits(fitsFiles):
    """load and merge all uvfits files in a data directory
       Args:
        fitsFiles (list) :  list of uvfits files

       Returns:
        Datastruct : output data structure in uvfits format
    """

    nsubchan = 1
    nstokes = 4

    obsinfo_list = []
    tarr_list = []
    datatable_list = []
    firstfreq_list = []
    lastfreq_list = []

    # Collect all the fits files
    for fitsFile in fitsFiles:
        fname=  fitsFile

        #print "read baseline uvfits file: ", fname
        out = load_and_convert_hops_uvfits(fname)
        if out.dtype != "EHTIM":
            raise Exception("datastruct must be in EHTIM format in merge_hops_uvfits!")

        obsinfo_list.append(out.obs_info)
        tarr_list.append(out.antenna_info)
        datatable_list.append(out.data)
        firstfreq_list.append(np.min(out.data['freq']))
        lastfreq_list.append(np.max(out.data['freq']))

    # Check that observation parameters are all the same
    if (len(set([obsinfo.src for obsinfo in obsinfo_list]) ) >1 ):
        raise Exception('sources not the same!')
    else:
        src = obsinfo_list[0].src

    if (len(set([obsinfo.ra for obsinfo in obsinfo_list]) )>1):
        raise Exception('ra not the same!')
    else:
        ra = obsinfo_list[0].ra

    if (len(set([obsinfo.dec for obsinfo in obsinfo_list]) )>1):
        raise Exception('dec not the same!')
    else:
        dec = obsinfo_list[0].dec

    # NOTE: ref_freq should be equal to the first channel's freq but if the channels are not
    # aligned on every baseline the ref_freqs wont be the same
    if (len(set([obsinfo.ref_freq for obsinfo in obsinfo_list]) )>1):
        print([obsinfo.ref_freq for obsinfo in obsinfo_list])
        raise Exception('rf not the same!')
    else:
        ref_freq = obsinfo_list[0].ref_freq

    if (len(set([obsinfo.ch_bw for obsinfo in obsinfo_list]) )>1):
        raise Exception('channel bandwidth not the same!')
    else:
        ch_bw = float(obsinfo_list[0].ch_bw)

    if (len(set([obsinfo.ch_spacing for obsinfo in obsinfo_list]) )>1):
        raise Exception('channel spacings not the same in merge!')
    else:
        ch_spacing = float(obsinfo_list[0].ch_spacing)

    # Merge bands -- find the channel 1 frequency and number of channels
    firstfreq_min = np.min(np.array(firstfreq_list))
    lastfreq_max = np.max(np.array(lastfreq_list))

    for i in range(len(firstfreq_list)):
        diff = (firstfreq_list[i] - firstfreq_min)/ch_spacing
        if (np.abs(diff - np.round(diff)) > EP):
            raise Exception('all channels not aligned!')

    nchan = (lastfreq_max - firstfreq_min)/ch_spacing + 1
    if (np.abs(nchan - np.round(nchan)) > EP):
        raise Exception('channel number not an integer!')
    nchan = int(np.round(nchan))
    ch1_freq = firstfreq_min

    if not (ch1_freq in [obsinfo.ch_1 for obsinfo in obsinfo_list]):
        raise Exception('ch1_freq determined from merging ehtim style datatable not in any read uvfits header!')

    print("baseline files: ", len(fitsFiles))
    print("source: ", src)
    print("ra: ", ra)
    print("dec: ", dec)
    print("ch1 freq: ", ch1_freq/1.e9, "GHz")
    print("ref freq: ", ref_freq/1.e9, "GHz")
    print("channels: ", nchan)

    #print "Merging data ... "

    # Merge scans
    scan_list = [obsinfo.scans for obsinfo in obsinfo_list]
    scan_arr = np.vstack(scan_list)
    scan_arr = np.vstack({tuple(row) for row in scan_arr})
    scan_arr = np.sort(scan_arr, axis=0)

    start_time_last = 0.

    end_time_last = 0.
    scan_arr2 = []
    for scan in scan_arr:
        start_time =  scan[0]
        end_time =  scan[1]

        #TODO -- get rid of cases with different scan lengths?
        if end_time<=end_time_last:
            continue
        elif start_time==start_time_last:
            continue

        scan_arr2.append(scan)

        end_time_last = end_time
        start_time_last = start_time
    scan_arr = np.array(scan_arr2)

    # Merge telescope arrays
    tarr_merge = np.hstack(tarr_list)
    _, idx = np.unique(tarr_merge, return_index=True)
    tarr_merge = tarr_merge[idx]

    if len(tarr_merge) != len(set(tarr_merge['site'])):
        raise Exception('same name telescopes have different coords!')

    tkeys = {tarr_merge[i]['site']: i for i in range(len(tarr_merge))}
    tnames = tarr_merge['site']
    tnums = np.arange(1, len(tarr_merge) + 1)
    xyz = np.array([[tarr_merge[i]['x'],tarr_merge[i]['y'],tarr_merge[i]['z']] for i in np.arange(len(tarr_merge))])

    # Merge data table
    datatable_merge = np.hstack(datatable_list)
    datatable_merge.sort(order=['time','t1'])

    # get unique time and baseline data
    _, unique_idx_anttime, idx_anttime = construct_bl_list(datatable_merge, tkeys)
    _, unique_idx_freq, idx_freq = np.unique(datatable_merge['freq'], return_index=True, return_inverse=True)
    nap = len(unique_idx_anttime)

    #random group params
    u = datatable_merge['u'][unique_idx_anttime]
    v = datatable_merge['v'][unique_idx_anttime]
    jds = datatable_merge['time'][unique_idx_anttime]

    t1num = [tkeys[scope] + 1 for scope in datatable_merge['t1'][unique_idx_anttime]]
    t2num = [tkeys[scope] + 1 for scope in datatable_merge['t2'][unique_idx_anttime]]
    bls = 256*np.array(t1num) + np.array(t2num)
    tints = datatable_merge['tint'][unique_idx_anttime]


    #merged uvfits format data table
    outdat = np.zeros((nap, 1, 1, nchan, nsubchan, nstokes, 3))
    outdat[:,:,:,:,:,:,2] = -1.0

    vistypes = ['rr','ll','rl','lr']
    for i in xrange(len(datatable_merge)):
        row_freq_idx = idx_freq[i]
        row_dat_idx = idx_anttime[i]

        for j in range(len(vistypes)):
            outdat[row_dat_idx,0,0,row_freq_idx,0,j,0] = np.real(datatable_merge[i][vistypes[j]])
            outdat[row_dat_idx,0,0,row_freq_idx,0,j,1] = np.imag(datatable_merge[i][vistypes[j]])
            outdat[row_dat_idx,0,0,row_freq_idx,0,j,2] = datatable_merge[i][vistypes[j]+'weight']

    # return data for saving
    obsinfo_out = Obs_info(src, ra, dec, ref_freq, ch_bw, ch_spacing, ch1_freq, nchan, scan_arr)
    antennainfo_out = Antenna_info(tnames, tnums, xyz)
    uvfitsdata_out = Uvfits_data(u,v,bls,jds, tints, outdat)
    datastruct_out = Datastruct(obsinfo_out, antennainfo_out, uvfitsdata_out)
    return datastruct_out

def save_uvfits(datastruct, fname):
    """save information already in uvfits format to uvfits file
       Args:
        datastruct (Datastruct) : a datastruct object with type 'UVFITS' for saving
        fname (str) : filename to save to
    """

    # unpack data
    if datastruct.dtype != 'UVFITS':
        raise Exception("datastruct.dtype != 'UVFITS' in save_uvfits()!")

    src = datastruct.obs_info.src
    ra = datastruct.obs_info.ra
    dec = datastruct.obs_info.dec
    ref_freq = datastruct.obs_info.ref_freq
    ch_bw = datastruct.obs_info.ch_bw
    ch_spacing = datastruct.obs_info.ch_spacing
    ch1_freq = datastruct.obs_info.ch_1
    nchan = datastruct.obs_info.nchan
    scan_arr = datastruct.obs_info.scans
    bw = nchan*ch_bw

    antnames = datastruct.antenna_info.antnames
    antnums = datastruct.antenna_info.antnums
    xyz = datastruct.antenna_info.xyz
    nsta = len(antnames)

    u = datastruct.data.u
    v = datastruct.data.v
    bls = datastruct.data.bls
    jds = datastruct.data.jds
    tints = datastruct.data.tints
    outdat = datastruct.data.datatable

    if (len(u) != len(v) != len(bls) != len(jds) != len(tints) != len(outdat)):
        raise Exception("rg parameter shapes and data shape not consistent!")

    ndat = len(u)
    mjd = int(np.min(jds) - MJD_0)
    jd_start = (MJD_0 + mjd)
    fractimes = (jds - jd_start)
    jds_only = np.ones(ndat) * jd_start

    #print "timedur uvfits " , (np.max(jds) - np.min(jds)) * 3600 * 24, (np.max(fractimes) - np.min(fractimes)) * 3600 * 24
    nsubchan = 1
    nstokes = 4

    # Create new HDU
    hdulist = fits.HDUList()
    hdulist.append(fits.GroupsHDU())

    ##################### DATA TABLE ##################################################################################################
    # Data header
    header = hdulist['PRIMARY'].header

    #mandatory
    header['OBJECT'] = src
    header['TELESCOP'] = 'VLBA' # TODO Can we change this field?
    header['INSTRUME'] = 'VLBA'
    header['OBSERVER'] = 'EHT'
    header['BSCALE'] = 1.0
    header['BZERO'] = 0.0
    header['BUNIT'] = 'JY'
    header['EQUINOX'] = 'J2000'
    header['ALTRPIX'] = 1.e0
    header['ALTRVAL'] = 0.e0

    #optional
    header['OBSRA'] = ra * 180./12.
    header['OBSDEC'] = dec
    header['MJD'] = float(mjd)
    header['DATE-OBS'] = Time(mjd + MJD_0, format='jd', scale='utc', out_subfmt='date').iso
    #header['DATE-MAP'] = ??
    #header['VELREF'] = 3

    # DATA AXES #
    header['NAXIS'] = 7
    header['NAXIS1'] = 0

    # real, imag, weight
    header['CTYPE2'] = 'COMPLEX'
    header['NAXIS2'] = 3
    header['CRVAL2'] = 1.e0
    header['CDELT2'] = 1.e0
    header['CRPIX2'] = 1.e0
    header['CROTA2'] = 0.e0
    # RR, LL, RL, LR
    header['CTYPE3'] = 'STOKES'
    header['NAXIS3'] = nstokes
    header['CRVAL3'] = -1.e0 #corresponds to RR LL RL LR
    header['CDELT3'] = -1.e0
    header['CRPIX3'] = 1.e0
    header['CROTA3'] = 0.e0
    # frequencies
    header['CTYPE4'] = 'FREQ'
    header['NAXIS4'] = nsubchan
    header['CRPIX4'] = 1.e0
    header['CRVAL4'] = ch1_freq # is this the right ref freq? in Hz
    header['CDELT4'] = ch_bw
    header['CROTA4'] = 0.e0
    # frequencies
    header['CTYPE5'] = 'IF'
    header['NAXIS5'] = nchan
    header['CRPIX5'] = 1.e0
    header['CRVAL5'] = 1.e0
    header['CDELT5'] = 1.e0
    header['CROTA5'] = 0.e0
    # RA
    header['CTYPE6'] = 'RA'
    header['NAXIS6'] = 1.e0
    header['CRPIX6'] = 1.e0
    header['CRVAL6'] = header['OBSRA']
    header['CDELT6'] = 1.e0
    header['CROTA6'] = 0.e0
    # DEC
    header['CTYPE7'] = 'DEC'
    header['NAXIS7'] = 1.e0
    header['CRPIX7'] = 1.e0
    header['CRVAL7'] = header['OBSDEC']
    header['CDELT7'] = 1.e0
    header['CROTA7'] = 0.e0

    ##RANDOM PARAMS##
    header['PTYPE1'] = 'UU---SIN'
    header['PSCAL1'] = 1/ref_freq
    header['PZERO1'] = 0.e0
    header['PTYPE2'] = 'VV---SIN'
    header['PSCAL2'] = 1.e0/ref_freq
    header['PZERO2'] = 0.e0
    header['PTYPE3'] = 'WW---SIN'
    header['PSCAL3'] = 1.e0/ref_freq
    header['PZERO3'] = 0.e0
    header['PTYPE4'] = 'BASELINE'
    header['PSCAL4'] = 1.e0
    header['PZERO4'] = 0.e0
    header['PTYPE5'] = 'DATE'
    header['PSCAL5'] = 1.e0
    header['PZERO5'] = 0.e0
    header['PTYPE6'] = 'DATE'
    header['PSCAL6'] = 1.e0
    header['PZERO6'] = 0.0
    header['PTYPE7'] = 'INTTIM'
    header['PSCAL7'] = 1.e0
    header['PZERO7'] = 0.e0
    header['history'] = "AIPS SORT ORDER='TB'"

    # Save data
    pars = ['UU---SIN', 'VV---SIN', 'WW---SIN', 'BASELINE', 'DATE', 'DATE', 'INTTIM']
    x = fits.GroupData(outdat, parnames=pars, pardata=[u, v, np.zeros(ndat), np.array(bls).reshape(-1), jds_only, fractimes, tints], bitpix=-32)

    hdulist['PRIMARY'].data = x
    hdulist['PRIMARY'].header = header

    ####################### AIPS AN TABLE ###############################################################################################
    #Antenna Table entries
    col1 = fits.Column(name='ANNAME', format='8A', array=antnames)
    col2 = fits.Column(name='STABXYZ', format='3D', unit='METERS', array=xyz)
    col3= fits.Column(name='ORBPARM', format='0D', array=np.zeros(0))
    col4 = fits.Column(name='NOSTA', format='1J', array=antnums)

    #TODO get the actual information for these parameters for each station
    col5 = fits.Column(name='MNTSTA', format='1J', array=np.zeros(nsta)) #zero = alt-az
    col6 = fits.Column(name='STAXOF', format='1E', unit='METERS', array=np.zeros(nsta)) #zero = no axis  offset
    col7 = fits.Column(name='POLTYA', format='1A', array=np.array(['R' for i in range(nsta)], dtype='|S1')) #RCP
    col8 = fits.Column(name='POLAA', format='1E', unit='DEGREES', array=np.zeros(nsta)) #feed orientation A
    col9 = fits.Column(name='POLCALA', format='2E', array=np.zeros((nsta,2))) #zero = no pol cal info TODO should have extra dim for nif
    col10 = fits.Column(name='POLTYB', format='1A', array=np.array(['L' for i in range(nsta)], dtype='|S1')) #LCP
    col11 = fits.Column(name='POLAB', format='1E', unit='DEGREES', array=90*np.ones(nsta)) #feed orientation A
    col12 = fits.Column(name='POLCALB', format='2E', array=np.zeros((nsta,2))) #zero = no pol cal info

    # create table
    tbhdu = fits.BinTableHDU.from_columns(fits.ColDefs([col1,col2,col3,col4,col5,col6,col7,col8,col9,col10,col11,col12]), name='AIPS AN')
    hdulist.append(tbhdu)

    # header information
    head = hdulist['AIPS AN'].header
    head['EXTVER'] = 1
    head['ARRAYX'] = 0.e0
    head['ARRAYY'] = 0.e0
    head['ARRAYZ'] = 0.e0

    # TODO change the reference date
    #rdate_out = RDATE
    #rdate_gstiao_out = RDATE_GSTIA0
    #rdate_offset_out = RDATE_OFFSET

    rdate_tt_new = Time(mjd + MJD_0, format='jd', scale='utc', out_subfmt='date')
    rdate_out = rdate_tt_new.iso
    rdate_jd_out = rdate_tt_new.jd
    rdate_gstiao_out = rdate_tt_new.sidereal_time('apparent','greenwich').degree
    rdate_offset_out = (rdate_tt_new.ut1.datetime.second - rdate_tt_new.utc.datetime.second)
    rdate_offset_out += 1.e-6*(rdate_tt_new.ut1.datetime.microsecond - rdate_tt_new.utc.datetime.microsecond)

    head['RDATE'] = rdate_out
    head['GSTIA0'] = rdate_gstiao_out
    head['DEGPDY'] = RDATE_DEGPERDY
    head['UT1UTC'] = rdate_offset_out   #difference between UT1 and UTC ?
    head['DATUTC'] = 0.e0
    head['TIMESYS'] = 'UTC'

    head['FREQ']= ref_freq
    head['POLARX'] = 0.e0
    head['POLARY'] = 0.e0

    head['ARRNAM'] = 'VLBA'  # TODO must be recognized by aips/casa
    head['XYZHAND'] = 'RIGHT'
    head['FRAME'] = '????'
    head['NUMORB'] = 0
    head['NO_IF'] = nchan
    head['NOPCAL'] = 0  #TODO add pol cal information
    head['POLTYPE'] = 'VLBI'
    head['FREQID'] = 1

    hdulist['AIPS AN'].header = head

    ##################### AIPS FQ TABLE #####################################################################################################
    # Convert types & columns
    freqid = np.array([1])
    bandfreq = np.array([ch1_freq + ch_spacing*i - ref_freq for i in range(nchan)]).reshape([1,nchan])
    chwidth = np.array([ch_bw for i in range(nchan)]).reshape([1,nchan])
    totbw = np.array([ch_bw for i in range(nchan)]).reshape([1,nchan])
    sideband = np.array([1 for i in range(nchan)]).reshape([1,nchan])

    freqid = fits.Column(name="FRQSEL", format="1J", array=freqid)
    bandfreq = fits.Column(name="IF FREQ", format="%dD"%(nchan), array=bandfreq, unit='HZ')
    chwidth = fits.Column(name="CH WIDTH",format="%dE"%(nchan), array=chwidth, unit='HZ')
    totbw = fits.Column(name="TOTAL BANDWIDTH",format="%dE"%(nchan),array=totbw, unit='HZ')
    sideband = fits.Column(name="SIDEBAND",format="%dJ"%(nchan),array=sideband)
    cols = fits.ColDefs([freqid, bandfreq, chwidth, totbw, sideband])

    # create table
    tbhdu = fits.BinTableHDU.from_columns(cols)

    # header information
    tbhdu.header.append(("NO_IF", nchan, "Number IFs"))
    tbhdu.header.append(("EXTNAME","AIPS FQ"))
    tbhdu.header.append(("EXTVER",1))
    hdulist.append(tbhdu)

    ##################### AIPS NX TABLE #####################################################################################################

    scan_times = []
    scan_time_ints = []
    start_vis = []
    stop_vis = []

    #TODO make sure jds AND scan_info MUST be time sorted!!
    jj = 0
    #print scan_info

    comp_fac = 3600*24*100 # compare to 100th of a second

    for scan in  scan_arr:
        scan_start = round(scan[0], ROUND_SCAN_INT)
        scan_stop = round(scan[1], ROUND_SCAN_INT)
        scan_dur = (scan_stop - scan_start)

        if jj>=len(jds):
            #print start_vis, stop_vis
            break

        # print "%.12f %.12f %.12f" %( jds[jj], scan_start, scan_stop)
        jd = round(jds[jj], ROUND_SCAN_INT)*comp_fac # ANDREW TODO precision??

        if (np.floor(jd) >= np.floor(scan_start*comp_fac)) and (np.ceil(jd) <= np.ceil(comp_fac*scan_stop)):
            start_vis.append(jj)
            # TODO AIPS MEMO 117 says scan_times should be midpoint!, but AIPS data looks likes it's at the start?
            #scan_times.append(scan_start  - rdate_jd_out)
            scan_times.append(scan_start + 0.5*scan_dur - rdate_jd_out)
            scan_time_ints.append(scan_dur)
            while (jj < len(jds) and np.floor(round(jds[jj],ROUND_SCAN_INT)*comp_fac) <= np.ceil(comp_fac*scan_stop)):
                jj += 1
            stop_vis.append(jj-1)
        else:
            continue

    if jj < len(jds):
        print(scan_arr[-1])
        print(round(scan_arr[-1][0],ROUND_SCAN_INT),round(scan_arr[-1][1],ROUND_SCAN_INT))
        print(jj, len(jds), round(jds[jj], ROUND_SCAN_INT))
        print("WARNING!!!: in save_uvfits NX table, didn't get to all entries when computing scan start/stop!")
        #raise Exception("in save_uvfits NX table, didn't get to all entries when computing scan start/stop!")

    time_nx = fits.Column(name="TIME", format="1D", unit='DAYS', array=np.array(scan_times))
    timeint_nx = fits.Column(name="TIME INTERVAL", format="1E", unit='DAYS', array=np.array(scan_time_ints))
    sourceid_nx = fits.Column(name="SOURCE ID",format="1J", unit='', array=np.ones(len(scan_times)))
    subarr_nx = fits.Column(name="SUBARRAY",format="1J", unit='', array=np.ones(len(scan_times)))
    freqid_nx = fits.Column(name="FREQ ID",format="1J", unit='', array=np.ones(len(scan_times)))
    startvis_nx = fits.Column(name="START VIS",format="1J", unit='', array=np.array(start_vis)+1)
    endvis_nx = fits.Column(name="END VIS",format="1J", unit='', array=np.array(stop_vis)+1)
    cols = fits.ColDefs([time_nx, timeint_nx, sourceid_nx, subarr_nx, freqid_nx, startvis_nx, endvis_nx])

    tbhdu = fits.BinTableHDU.from_columns(cols)

    # header information
    tbhdu.header.append(("EXTNAME","AIPS NX"))
    tbhdu.header.append(("EXTVER",1))

    hdulist.append(tbhdu)

    # Write final HDUList to file
    hdulist.writeto(fname, clobber=True)

    return 0

##################################################################################################################################
##########################  Main FUNCTION ########################################################################################
##################################################################################################################################
def main(datadir=DATADIR_DEFAULT, outdir=OUTDIR_DEFAULT, ident='', recompute_bl_fits=True,
         recompute_uv=False,clean_bl_fits=False, rot_rate=False, rot_delay=False,
         sqrt2corr=False, flip_ALMA_pol=False, flip_SPT_pol=False, fix_src_name=False):


    print("********************************************************")
    print("*********************HOPS2UVFITS************************")
    print("********************************************************")

    print("Creating merged single-source uvfits files from hops fringe files")
    print("directory: ", datadir)
    print(' ')

    scandirs = [os.path.join(datadir,o) for o in os.listdir(datadir) if os.path.isdir(os.path.join(datadir,o))]

    scan_fitsFiles = []
    scan_sources = []

    i = 1
    N = len(scandirs)
    for scandir in sorted(scandirs):

        # make sure a type 2 file exists in the current directory
        fileflag = 1
        for filename in glob.glob(scandir + '/*'):
            if os.path.basename(filename).count('.')==3:
                fileflag = 0
                break
        if fileflag:
            continue


        scandir = scandir + '/'

        if recompute_bl_fits:
            # convert the finge files to baseline uv files
            print("---------------------------------------------------------")
            print("---------------------------------------------------------")
            print("scan directory %i/%i: %s" % (i,N, scandir))
            # clean up the files in case there were extra ones already there that we no longer want
            if clean_bl_fits:
                print('    REMOVING old uvfits baseline files due to --clean flag')
                for filename in glob.glob(scandir + '*_hops_baseline.uvfits'):
                    os.remove(filename)
            if not recompute_bl_fits:
                print('    WARNING - not recomputing U,V coordinates!')
            print("---------------------------------------------------------")
            print("---------------------------------------------------------")
            convert_bl_fringefiles(datadir=scandir, rot_rate=rot_rate, rot_delay=rot_delay, recompute_uv=recompute_uv,
                                   sqrt2corr=sqrt2corr, flip_ALMA_pol=flip_ALMA_pol, flip_SPT_pol=flip_SPT_pol, fix_src_name=fix_src_name)

        print(' ')
        print("Merging baseline uvfits files in directory: ", scandir)

        bl_fitsFiles = []
        for filename in glob.glob(scandir + '*_hops_baseline.uvfits'):
            bl_fitsFiles.append(filename)

        i += 1
        if not len(bl_fitsFiles):
            #raise Exception("cannot find any fits files with extension _hops_baseline.uvfits in %s" % scandir)
            print("cannot find any fits files with extension _hops_baseline.uvfits in %s" % scandir)
            continue

        datastruct = merge_hops_uvfits(bl_fitsFiles)
        outname = scandir + "scan_hops_merged.uvfits"
        save_uvfits(datastruct, outname)

        scan_fitsFiles.append(outname)
        scan_sources.append(datastruct.obs_info.src)


        print("Saved scan merged data to ", outname)
        print(' ')

    print(' ')
    print("---------------------------------------------------------")
    print("---------------------------------------------------------")
    print("---------------------------------------------------------")
    #print scan_sources
    print(' ')
    unique_sources = set(scan_sources)
    scan_fitsFiles = np.array(scan_fitsFiles)
    scan_sources = np.array(scan_sources)
    for source in unique_sources:
        print(' ')
        print("Merging all scan uvfits files in directory: ", datadir, "for source: ", source)
        #print 'WARNING - U,V coordinate units unknown!'
        source_scan_fitsFiles = scan_fitsFiles[scan_sources==source]
        datastruct = merge_hops_uvfits(source_scan_fitsFiles)
        outname = outdir + '/hops_' + os.path.basename(os.path.normpath(datadir)) + '_' + source + ident + '.uvfits'
        save_uvfits(datastruct, outname)
        print("Saved full merged data to ", outname)
    print("---------------------------------------------------------")
    print("---------------------------------------------------------")
    print("---------------------------------------------------------")
    print(' ')
    return 0


if __name__=='__main__':
    if len(sys.argv) == 1:
        datadir = DATADIR_DEFAULT
    else: datadir = sys.argv[-1]
    if datadir[0] == '-': datadir=DATADIR_DEFAULT

    if ("-h" in sys.argv) or ("--h" in sys.argv):
        print("usage: hops2uvfits.py datadir \n" +
              "options: \n" +
              "   --outdir outdir : specifiy output directory for uvfits files \n" +
              "   --ident : specify identifying for uvfits files \n"
              "   --skip_bl : specify to skip step of recomputing individual basline files \n" +
              "   --clean : specify to remove individual baseline files after they are merged \n" +
              "   --rot_rate : specify to remove rate solution in fringe files \n" +
              "   --rot_delay : specify to remove delay rate solution in fringe files \n" +
              "   --uv : specify to recompute uv points \n" +
              "   --sqrt2corr : specify to include the sqrt(2) correction to ALMA baselines"
              "   --flip_ALMA_pol : flip RL and LR for ALMA"
              "   --flip_SPT_pol : flip RL and LR for SPT"
              "   --fix_src_name : rename '1921-293' to 'J1924-2914'"
             )
        sys.exit()


    recompute_bl_fits = True
    if "--skip_bl" in sys.argv: recompute_bl_fits = False

    clean_bl_fits = False
    if "--clean" in sys.argv: clean_bl_fits = True

    recompute_uv = False
    if "--uv" in  sys.argv: recompute_uv = True

    rot_rate = False
    if "--rot_rate" in sys.argv: rot_rate = True

    rot_delay = False
    if "--rot_delay" in sys.argv: rot_delay = True

    sqrt2corr = False
    if "--sqrt2corr" in sys.argv: sqrt2corr = True

    flip_ALMA_pol = False
    if "--flip_ALMA_pol" in sys.argv: flip_ALMA_pol = True

    flip_SPT_pol = False
    if "--flip_SPT_pol" in sys.argv: flip_SPT_pol = True

    fix_src_name = False
    if "--fix_src_name" in sys.argv: fix_src_name = True

    ident = ""
    if "--ident" in sys.argv:
        for a in range(0, len(sys.argv)):
            if(sys.argv[a] == '--ident'):
                ident = "_" + sys.argv[a+1]

    outdir = datadir
    if "--outdir" in sys.argv:
        for a in range(0, len(sys.argv)):
            if(sys.argv[a] == '--outdir'):
                outdir = sys.argv[a+1]
    else:
        outdir = OUTDIR_DEFAULT

    main(datadir=datadir, outdir=outdir, ident=ident,
         recompute_bl_fits=recompute_bl_fits, clean_bl_fits=clean_bl_fits,
         rot_rate=rot_rate, rot_delay=rot_delay, recompute_uv=recompute_uv,
         sqrt2corr=sqrt2corr, flip_ALMA_pol=flip_ALMA_pol, flip_SPT_pol=flip_SPT_pol, fix_src_name=fix_src_name)<|MERGE_RESOLUTION|>--- conflicted
+++ resolved
@@ -642,13 +642,8 @@
         # TODO AIPS MEMO 117 says scan_times should be midpoint!, but AIPS data looks likes it's at the start?
         #scan_arr.append([scan_start + refdate,
         #                  scan_start + scan_dur + refdate])
-<<<<<<< HEAD
         scan_arr.append([scan_start - 0.5*scan_dur + refdate, 
                          scan_start + 0.5*scan_dur + refdate])
-=======
-        scan_arr.append([scan_start - 0.5*scan_dur + refdate,
-                          scan_start + 0.5*scan_dur + refdate])
->>>>>>> ad7366af
 
     scan_arr = np.array(scan_arr)
     obsinfo = Obs_info(src, ra, dec, rf, ch_bw, ch_spacing, ch1_freq, nchan, scan_arr)
@@ -774,7 +769,9 @@
         entry = datatable_merge[i]
         t1num = entry['t1']
         t2num = entry['t2']
-        if tkeys[entry['t1']] > tkeys[entry['t2']]: # reorder telescopes if necessary
+        rl = entry['rl']
+        lr = entry['lr']
+        if tkeys[entry['t2']] < tkeys[entry['t1']]: # reorder telescopes if necessary
             #print entry['t1'], tkeys[entry['t1']], entry['t2'], tkeys[entry['t2']]
             entry['t1'] = t2num
             entry['t2'] = t1num
@@ -782,8 +779,8 @@
             entry['v'] = -entry['v']
             entry['rr'] = np.conj(entry['rr'])
             entry['ll'] = np.conj(entry['ll'])
-            entry['rl'] = np.conj(entry['rl'])
-            entry['lr'] = np.conj(entry['lr'])
+            entry['rl'] = np.conj(lr)
+            entry['lr'] = np.conj(rl)
             datatable_merge[i] = entry
         bl_size = len(bl_set)
         tmp_entry = (entry['time'],entry['t1'],entry['t2'])
